# Merger

This script combines data from multiple sources into a unified output. Input data must be in [OLMo AI2 format](../README.md).
Output data will be in the same format.

Usage:
```shell
python -m merger <config-file>
```


## Configuration
See sample config file [here](config/sample.json).

### streams

**name**
Prefix for output file names.

**documents**
Read from input files matching any of the `include` patterns under the `root` prefix.

**attributes**
Merge attributes from the `root` S3 prefix with names in the `include` list.
Attribute files must follow the same path structure as the documents.

**sampler**
Random seed and sampling rate (fraction to keep). Optional. Default = keep everything

**filterer**
Optional content-based filtering. Default = keep everything. Documents are retained if they match any of the `include` patterns
(or if no `include` patterns are specified) AND if they match none of the `exclude` patterns. Pattern syntax is [jsonpath](https://support.smartbear.com/alertsite/docs/monitors/api/endpoint/jsonpath.html#filters).

**output**
<<<<<<< HEAD
Local file `path` where output will be written. Output records from the same stream 
will be written into files no larger than `max_file_size`.

### processes
Number of processes to run in parallel. Default is number of CPUs.
=======
Local file `path` where output will be written. Output records from the same stream
will be written into files no larger than `max_file_size`.
>>>>>>> d3d00f1d

### processes
Number of processes to run in parallel. Default is number of CPUs.<|MERGE_RESOLUTION|>--- conflicted
+++ resolved
@@ -32,16 +32,8 @@
 (or if no `include` patterns are specified) AND if they match none of the `exclude` patterns. Pattern syntax is [jsonpath](https://support.smartbear.com/alertsite/docs/monitors/api/endpoint/jsonpath.html#filters).
 
 **output**
-<<<<<<< HEAD
-Local file `path` where output will be written. Output records from the same stream 
+Local file `path` where output will be written. Output records from the same stream
 will be written into files no larger than `max_file_size`.
 
 ### processes
-Number of processes to run in parallel. Default is number of CPUs.
-=======
-Local file `path` where output will be written. Output records from the same stream
-will be written into files no larger than `max_file_size`.
->>>>>>> d3d00f1d
-
-### processes
 Number of processes to run in parallel. Default is number of CPUs.