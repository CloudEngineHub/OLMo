#!/usr/bin/env bash

<<<<<<< HEAD
CHECKPOINT="s3://ai2-lucas-archival/checkpoints/peteish1-B34v0/step19000"

python hf_olmo/convert_olmo_to_hf.py \
=======
c=peteish1-baseline
python sewon-scripts/download_s3_checkpoint.py --checkpoint-dir "s3://ai2-lucas-archival/checkpoints/$c/latest-hf"
exit

for c in peteish1-baseline peteish1-dclm-only peteish7-anneal-baseline ; do \
    CHECKPOINT="s3://ai2-lucas-archival/checkpoints/$c/latest" ; \
    python hf_olmo/convert_olmo_to_hf.py \
>>>>>>> 98cd3d17
    --checkpoint-dir $CHECKPOINT \
    --destination-dir ${CHECKPOINT}-hf \
    --keep-olmo-artifact<|MERGE_RESOLUTION|>--- conflicted
+++ resolved
@@ -1,18 +1,8 @@
 #!/usr/bin/env bash
 
-<<<<<<< HEAD
 CHECKPOINT="s3://ai2-lucas-archival/checkpoints/peteish1-B34v0/step19000"
 
 python hf_olmo/convert_olmo_to_hf.py \
-=======
-c=peteish1-baseline
-python sewon-scripts/download_s3_checkpoint.py --checkpoint-dir "s3://ai2-lucas-archival/checkpoints/$c/latest-hf"
-exit
-
-for c in peteish1-baseline peteish1-dclm-only peteish7-anneal-baseline ; do \
-    CHECKPOINT="s3://ai2-lucas-archival/checkpoints/$c/latest" ; \
-    python hf_olmo/convert_olmo_to_hf.py \
->>>>>>> 98cd3d17
     --checkpoint-dir $CHECKPOINT \
     --destination-dir ${CHECKPOINT}-hf \
     --keep-olmo-artifact