--- conflicted
+++ resolved
@@ -21,11 +21,7 @@
     "google-cloud-storage",
     "tokenizers",
     "packaging",
-<<<<<<< HEAD
-    "cached_path>=1.6.0",
-=======
     "cached_path>=1.6.2",
->>>>>>> 1d264e44
     "transformers",
 ]
 
