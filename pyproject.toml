[build-system]
requires = ["setuptools", "wheel"]
build-backend = "setuptools.build_meta"

[project]
name = "ai2-olmo"
dynamic = ["version"]
readme = "README.md"
description = "Open Language Model (OLMo)"
authors = [
    { name = "Allen Institute for Artificial Intelligence", email = "olmo@allenai.org" }
]
requires-python = ">=3.8"
license = { file = "LICENSE" }
dependencies = [
<<<<<<< HEAD
    "numpy",
    "torch>=2.1,<2.5",
=======
    "numpy<2",
    "torch>=2.1,<2.4",
>>>>>>> aa1863e7
    "ai2-olmo-core==0.1.0",
    "omegaconf",
    "rich",
    "boto3",
    "google-cloud-storage",
    "tokenizers",
    "packaging",
    "cached_path>=1.6.2",
    "transformers",
    "importlib_resources",
]

[project.optional-dependencies]
dev = [
    "ruff",
    "mypy>=1.0,<1.4",
    "black>=23.1,<24.0",
    "isort>=5.12,<5.13",
    "pytest",
    "pytest-sphinx",
    "twine>=1.11.0",
    "setuptools",
    "wheel",
    "build",
]
train = [
    "wandb",
    "beaker-gantry",
    "click",
    "torchmetrics",
    "smashed[remote]>=0.21.1",
    "safetensors",
    "datasets",
    "scikit-learn",
    "msgspec>=0.14.0",
]
all = [
    "ai2-olmo[dev,train]",
]

[project.urls]
Homepage = "https://github.com/allenai/OLMo"
Repository = "https://github.com/allenai/OLMo"

[tool.setuptools]
include-package-data = true

[tool.setuptools.package-data]
olmo = ["py.typed"]
olmo_data = ["**"]

[tool.setuptools.dynamic]
version = { attr = "olmo.version.VERSION" }

[tool.setuptools.packages.find]
include = ["olmo*", "hf_olmo*", "olmo_data*"]
exclude = [
    "*.tests",
    "*.tests.*",
    "tests.*",
    "tests",
    "test_fixtures",
    "test_fixtures.*",
    "docs*",
    "scripts*",
    "olmo_tokenizer.*",
    "evaluation.*",
    "pretrain_data.*",
    "tmp_*",
    "inference.*",
]

[tool.black]
line-length = 115
include = '\.pyi?$'
exclude = '''
(
      __pycache__
    | \.git
    | \.mypy_cache
    | \.pytest_cache
    | \.vscode
    | \.venv
    | \bdist\b
    | \bdoc\b
    | pretrain_data/
    | inference/
)
'''

[tool.isort]
profile = "black"
multi_line_output = 3
extend_skip = ["pretrain_data", "tokenizer"]

[tool.ruff]
line-length = 115
lint.ignore = ["F403", "F405", "E501"]
exclude = [
    ".bzr",
    ".direnv",
    ".eggs",
    ".git",
    ".venv",
    "venv",
    ".mypy_cache",
    "__pycache__",
    ".nox",
    ".pants.d",
    ".pytype",
    ".ruff_cache",
    ".svn",
    ".tox",
    "__pypackages__",
    "_build",
    "buck-out",
    "build",
    "dist",
    "node_modules",
    "doc",
    "pretrain_data",
    "inference",
]

[tool.ruff.lint.per-file-ignores]
"**/__init__.py" = ["F401"]

[tool.pyright]
reportPrivateImportUsage = false
exclude = ["pretrain_data/", "tokenizer/"]

[tool.mypy]
ignore_missing_imports = true
no_site_packages = true
check_untyped_defs = true
exclude = ["pretrain_data/", "inference/compression/dependencies/", "inference/efficiency/dependencies/"]
no_namespace_packages = true

[[tool.mypy.overrides]]
module = "tests.*"
strict_optional = false

[tool.pytest.ini_options]
testpaths = "tests/"
python_classes = [
  "Test*",
  "*Test",
]
log_format = "%(asctime)s - %(levelname)s - %(name)s - %(message)s"
log_level = "DEBUG"
markers = [
    "gpu",
]
filterwarnings = [
    'ignore::FutureWarning:huggingface_hub\.file_download',
    'ignore::DeprecationWarning:pkg_resources',
    'ignore::DeprecationWarning:google\.rpc',
]<|MERGE_RESOLUTION|>--- conflicted
+++ resolved
@@ -13,13 +13,8 @@
 requires-python = ">=3.8"
 license = { file = "LICENSE" }
 dependencies = [
-<<<<<<< HEAD
-    "numpy",
+    "numpy<2",
     "torch>=2.1,<2.5",
-=======
-    "numpy<2",
-    "torch>=2.1,<2.4",
->>>>>>> aa1863e7
     "ai2-olmo-core==0.1.0",
     "omegaconf",
     "rich",
