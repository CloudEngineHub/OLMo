--- conflicted
+++ resolved
@@ -13,11 +13,8 @@
 
 - Added ability to try loading latest checkpoint from save folder using `--try_load_latest_save`.
 - Added support for flash attention and gradient checkpointing to `hf_olmo`.
-<<<<<<< HEAD
 - Added to `scripts.compare_wandb_configs.py` the ability to more easily compare differences in data mixes and evaluation tasks.
-=======
 - Added `effective_n_kv_heads` to OLMoConfig for hacky VLLM support.
->>>>>>> 8589c387
 
 ## [v0.5.0](https://github.com/allenai/OLMo/releases/tag/v0.5.0) - 2024-08-26
 
