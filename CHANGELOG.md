# Changelog

All notable changes to this project will be documented in this file.

The format is based on [Keep a Changelog](https://keepachangelog.com/en/1.0.0/),
and this project adheres to [Semantic Versioning](https://semver.org/spec/v2.0.0.html).

## Unreleased

### Added

- Added support for Grouped Query Attention.
- Added commonsense_qa and social_iqa downstream evaluation tasks
- Makes it possible to read from http/https the same way we read from s3/r2.
- Added MMLU multiple choice (A/B/C/D) 5-shot variant downstream tasks
- Tokenizer patch
<<<<<<< HEAD
=======
- Added option to specify number of model replicas when using hybrid sharding.
>>>>>>> e0863acd

### Changed

- Rename `Olmo` to `OLMo` everywhere in the codebase
- Disabled automatic garbage collection during training, instead we run manually at regular intervals to avoid ranks getting out-of-sync with their own gc.

### Removed

- Removed `AMDLayerNorm`, since the original layer norm bug has been fixed and we don't need this workaround anymore.
- Removed `OLMoParallelBlock`.

### Fixed

- Don't log garbage on nodes that aren't rank 0
- Don't crash in the HF code when we are referring to a tokenizer in a local file
- Point official training scripts to publicly available URLs
- Corrected the `resize_token_embeddings` method in the `OLMoForCausalLM` class to properly update the token embeddings when resizing the vocabulary.
- Changed `tie_weights` method to a no-op as weight tying is handled in olmo/model.py
- Fixed the size calculation for qk layer norm
- Fixed pipeline test failure that occurs due to a bug in transformers version 4.39.1


## [v0.2.5](https://github.com/allenai/OLMo/releases/tag/v0.2.5) - 2024-03-06

### Fixed

- Fixed default value of `--tokenizer` argument to `scripts/prepare_tulu_data.py` to be an absolute path, not relative path, the script can be run from other directories.
- Added the option to directly pass input embeddings to `OLMo` and `OLMoForCausalLM`.
- Added support for Python 3.8.
- Added code to throw an error if `output_attentions` is set to `True` in forward call to `OLMoForCausalLM`. This functionality hasn't been implemented yet.
- Correct scheme displayed in error messages that come from R2
- Fixed running with multiple data loading workers in LUMI
- Minor bug fix: uninitialized prompts variable

### Added
- Added `output_hidden_states` argument and associated functionality to `OLMo` and `OLMoForCausalLM` to return model intermediate hidden states.
- Ability to read from R2 like we read from S3
- Added MMLU downstream evaluation tasks, with prompt variations.
- Added support for PyTorch v2.2.
- Added ability to show logs from all ranks
- Added option for QKV clipping.
- Added basic_arithmetic downstream evaluation task

### Changed

- Changed legacy checkpoint unsharding to use processes and shared memory instead of threads


## [v0.2.4](https://github.com/allenai/OLMo/releases/tag/v0.2.4) - 2024-02-02

### Fixed

- Fixed an issue with the HuggingFace integration where we were inadvertently using a feature that was introduced in Python 3.10, causing an error for older Python versions.

## [v0.2.3](https://github.com/allenai/OLMo/releases/tag/v0.2.3) - 2024-01-31

## [v0.2.2](https://github.com/allenai/LLM/releases/tag/v0.2.2) - 2023-12-10

## [v0.2.1](https://github.com/allenai/LLM/releases/tag/v0.2.1) - 2023-12-10

## [v0.2.0](https://github.com/allenai/LLM/releases/tag/v0.2.0) - 2023-12-08

### Added

- GPT-based model.
- Tokenizer and data pre-processing pipeline.
- training script.
- Triton-based FlashAttention.<|MERGE_RESOLUTION|>--- conflicted
+++ resolved
@@ -14,10 +14,7 @@
 - Makes it possible to read from http/https the same way we read from s3/r2.
 - Added MMLU multiple choice (A/B/C/D) 5-shot variant downstream tasks
 - Tokenizer patch
-<<<<<<< HEAD
-=======
 - Added option to specify number of model replicas when using hybrid sharding.
->>>>>>> e0863acd
 
 ### Changed
 
@@ -38,7 +35,6 @@
 - Changed `tie_weights` method to a no-op as weight tying is handled in olmo/model.py
 - Fixed the size calculation for qk layer norm
 - Fixed pipeline test failure that occurs due to a bug in transformers version 4.39.1
-
 
 ## [v0.2.5](https://github.com/allenai/OLMo/releases/tag/v0.2.5) - 2024-03-06
 
