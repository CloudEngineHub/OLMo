# Changelog

All notable changes to this project will be documented in this file.

The format is based on [Keep a Changelog](https://keepachangelog.com/en/1.0.0/),
and this project adheres to [Semantic Versioning](https://semver.org/spec/v2.0.0.html).

## Unreleased

### Added

- Added support for document masking via flash-attn during training with `--data.generate_doc_lengths`.
- Added config options for `model.norm_after`, `model.scale_emb_init`, and `auxiliary_loss_multiplier` (used with zloss).
- Added scripts for running experiments on qk_norm, norm reordering, and zloss.
- Added `model.rope_theta` configuration option.
- Added `model.embedding_layer_norm` configuration option for adding a LN to the embeddings.
- Added `model.emb_init_std` configuration option to override the standard deviation used to initialize the embeddings.

### Changed

- Changed default distributed training strategy from single-GPU to FSDP
- Fixed behavior of `effective_memmap_dtype` to prevent unrecognized dtypes to be parsed as `uint16`. 

### Fixed

- Fixed restarting a training run in later epochs so that we no longer need to set the flag `--epoch=INT`.
- Fix bug where the attention norm, when applied before the attention block, was modifying the residual stream.
- Fixed `OLMo.from_checkpoint()` so that it correctly loads `olmo_core` and `torch_new` style checkpoints.

## [v0.4.0](https://github.com/allenai/OLMo/releases/tag/v0.4.0) - 2024-07-11

### Added

- Added clipping fix to `Optimizer` class to make it work with FSDP `no_shard` and DDP.
- Added tests to compare grad norm differences between torch optimizer and clipping and OLMo optimizer and clipping on both CPU and GPU.
- Expose memmap dtype in data config
- Added support for DDP training.
- Added caching to disk of HF datasets used in downstream evals
- Added FLOPs logging
- Added configs for OLMo tiny set of models
- Added configuration field `optimizer.record_update_metrics`, which defaults to `False`, but when set to `True` will trigger AdamW to collect the step size norm and absolute max for each parameter.
- Added configuration field `optimizer.selective_updates`, which defaults to `False`, but when set to `True` will tell the optimizer to skip updating the parameter and state when the corresponding gradient is 0.
- Added configuration field `optimizer.record_update_metrics`, which defaults to `False`, but when set to True will trigger AdamW to collect the step size norm and absolute max for each parameter.
- Added `olmo_data`, a package holding data files like tokenizers.
- Added ability to load tokenizers from `olmo_data` package data.
<<<<<<< HEAD
- Added a script that can run a series of models with predictable scaling properties.
=======
- Scripts for predicting loss from power laws
>>>>>>> 014a2f60

### Changed

- Added original legacy unsharding implementation back, as the default. The new
shared memory implementation can be used by passing `use_legacy_shared_mem_impl` to `unshard.py`.
- Refactor weight initialization. IMPORTANT: this does not maintain backwards-compatibility with older configs; the jobs will still run, but may produce different outputs.
- Changed the behavior of the Lion optimizer to only record the update cosine similarity when `optimizer.record_update_metrics` is `True` in order to be consistent with the API.
- Added HF datasets into `olmo_data`, and changed downstream eval to load from the package.

### Fixed

- Changed from `ignored_index` to `ignore_index` for `cross_entropy_loss` when `flash-attn>=2.5.8`.
- Make `hf_olmo` support `AutoModelForCasualLM` and similar HF methods again.

## [v0.3.0](https://github.com/allenai/OLMo/releases/tag/v0.3.0) - 2024-04-25

### Added

- Added support for Grouped Query Attention.
- Added commonsense_qa and social_iqa downstream evaluation tasks
- Added ce_loss metric, with TriviaQA and NaturalQuestions tasks
- Makes it possible to read from http/https the same way we read from s3/r2.
- Added MMLU multiple choice (A/B/C/D) 5-shot variant downstream tasks
- Tokenizer patch
- Added option to specify number of model replicas when using hybrid sharding.

### Changed

- Rename `Olmo` to `OLMo` everywhere in the codebase
- Disabled automatic garbage collection during training, instead we run manually at regular intervals to avoid ranks getting out-of-sync with their own gc.

### Removed

- Removed `AMDLayerNorm`, since the original layer norm bug has been fixed and we don't need this workaround anymore.
- Removed `OLMoParallelBlock`.

### Fixed

- Don't log garbage on nodes that aren't rank 0
- Don't crash in the HF code when we are referring to a tokenizer in a local file
- Point official training scripts to publicly available URLs
- Corrected the `resize_token_embeddings` method in the `OLMoForCausalLM` class to properly update the token embeddings when resizing the vocabulary.
- Changed `tie_weights` method to a no-op as weight tying is handled in olmo/model.py
- Fixed the size calculation for qk layer norm
- Fixed pipeline test failure that occurs due to a bug in transformers version 4.39.1
- Make `hf_olmo` compatible with transformers versions >=4.40.0

## [v0.2.5](https://github.com/allenai/OLMo/releases/tag/v0.2.5) - 2024-03-06

### Fixed

- Fixed default value of `--tokenizer` argument to `scripts/prepare_tulu_data.py` to be an absolute path, not relative path, the script can be run from other directories.
- Added the option to directly pass input embeddings to `OLMo` and `OLMoForCausalLM`.
- Added support for Python 3.8.
- Added code to throw an error if `output_attentions` is set to `True` in forward call to `OLMoForCausalLM`. This functionality hasn't been implemented yet.
- Correct scheme displayed in error messages that come from R2
- Fixed running with multiple data loading workers in LUMI
- Minor bug fix: uninitialized prompts variable

### Added
- Added `output_hidden_states` argument and associated functionality to `OLMo` and `OLMoForCausalLM` to return model intermediate hidden states.
- Ability to read from R2 like we read from S3
- Added MMLU downstream evaluation tasks, with prompt variations.
- Added support for PyTorch v2.2.
- Added ability to show logs from all ranks
- Added option for QKV clipping.
- Added basic_arithmetic downstream evaluation task

### Changed

- Changed legacy checkpoint unsharding to use processes and shared memory instead of threads


## [v0.2.4](https://github.com/allenai/OLMo/releases/tag/v0.2.4) - 2024-02-02

### Fixed

- Fixed an issue with the HuggingFace integration where we were inadvertently using a feature that was introduced in Python 3.10, causing an error for older Python versions.

## [v0.2.3](https://github.com/allenai/OLMo/releases/tag/v0.2.3) - 2024-01-31

## [v0.2.2](https://github.com/allenai/LLM/releases/tag/v0.2.2) - 2023-12-10

## [v0.2.1](https://github.com/allenai/LLM/releases/tag/v0.2.1) - 2023-12-10

## [v0.2.0](https://github.com/allenai/LLM/releases/tag/v0.2.0) - 2023-12-08

### Added

- GPT-based model.
- Tokenizer and data pre-processing pipeline.
- training script.
- Triton-based FlashAttention.<|MERGE_RESOLUTION|>--- conflicted
+++ resolved
@@ -43,11 +43,8 @@
 - Added configuration field `optimizer.record_update_metrics`, which defaults to `False`, but when set to True will trigger AdamW to collect the step size norm and absolute max for each parameter.
 - Added `olmo_data`, a package holding data files like tokenizers.
 - Added ability to load tokenizers from `olmo_data` package data.
-<<<<<<< HEAD
 - Added a script that can run a series of models with predictable scaling properties.
-=======
-- Scripts for predicting loss from power laws
->>>>>>> 014a2f60
+- Scripts for predicting loss from power laws.
 
 ### Changed
 
