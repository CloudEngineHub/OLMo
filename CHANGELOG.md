--- conflicted
+++ resolved
@@ -22,11 +22,8 @@
 
 - Added ability to try loading latest checkpoint from save folder using `--try_load_latest_save`.
 - Added support for flash attention and gradient checkpointing to `hf_olmo`.
-<<<<<<< HEAD
 - Added an eval-only script that evaluates existing checkpoints on specified tasks.
-=======
 - Added to `scripts.compare_wandb_configs.py` the ability to more easily compare differences in data mixes and evaluation tasks.
->>>>>>> 31c385f3
 - Added `effective_n_kv_heads` to OLMoConfig for hacky VLLM support.
 
 
