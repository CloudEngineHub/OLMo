--- conflicted
+++ resolved
@@ -12,14 +12,6 @@
 - Add GSM8K to in-loop evals (BPB over correct continuation)
 - Support for specifying custom dataset objects in the `data` section of the config file.
 
-<<<<<<< HEAD
-## [v0.6.1](https://github.com/allenai/OLMo/releases/tag/v0.6.1) - 2025-01-22
-
- ### Added
-
- - MPS support
-=======
->>>>>>> 819a599e
 
 ## [v0.6.0](https://github.com/allenai/OLMo/releases/tag/v0.6.0) - 2024-12-17
 
