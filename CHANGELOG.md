# Changelog

All notable changes to this project will be documented in this file.

The format is based on [Keep a Changelog](https://keepachangelog.com/en/1.0.0/),
and this project adheres to [Semantic Versioning](https://semver.org/spec/v2.0.0.html).

## Unreleased

### Added

<<<<<<< HEAD
- Add GSM8K to in-loop evals (BPB over correct continuation)
=======
- Support for specifying custom dataset objects in the `data` section of the config file.
>>>>>>> 8527ffe5

## [v0.6.0](https://github.com/allenai/OLMo/releases/tag/v0.6.0) - 2024-12-17

### Added

- A bunch of annealing configs
- `constant_with_warmup` learning rate schedule
- `one_in_eight` configuration for activation checkpointing
- New tokenizer in the source instead of from huggingface
- Improved support for GCS
- `torch.compile()` now only compiles each block, not the whole model.
- Support for `torch.compile()` with `dynamic=True`
- Resetting the `torch.compile()` after every evaluation, because evaluation messes with the compiled versions
- Added more in-loop evaluation tasks to pick from, mostly for scaling law.


## [v0.5.1](https://github.com/allenai/OLMo/releases/tag/v0.5.1) - 2024-10-17

### Added

- Added ability to try loading latest checkpoint from save folder using `--try_load_latest_save`.
- Added support for flash attention and gradient checkpointing to `hf_olmo`.
- Added to `scripts.compare_wandb_configs.py` the ability to more easily compare differences in data mixes and evaluation tasks.
- Added `effective_n_kv_heads` to OLMoConfig for hacky VLLM support.

## [v0.5.0](https://github.com/allenai/OLMo/releases/tag/v0.5.0) - 2024-08-26

- Fixed conversion to HuggingFace model for DDP-trained models.
- Added support for remote source and destination for HuggingFace model conversion.

### Added

- Added support for document masking via flash-attn during training with `--data.generate_doc_lengths`.
- Added config options for `model.norm_after`, `model.scale_emb_init`, and `auxiliary_loss_multiplier` (used with zloss).
- Added scripts for running experiments on qk_norm, norm reordering, and zloss.
- Added `model.rope_theta` configuration option.
- Added `model.embedding_layer_norm` configuration option for adding a LN to the embeddings.
- Added `model.emb_init_std` configuration option to override the standard deviation used to initialize the embeddings.
- Added downstream eval task for requests dumped from oe-eval tasks
- Added `CosLinearEnvelope` scheduler, which is a pointwise product of a cosine schedule and a linear decay.
- Added ability to save outputs of submodules for debugging purposes.
- Added a number of tasks from oe-eval to the downstream eval tasks.
- Version dolma flan change in named_data_mix.py

### Changed

- Changed default distributed training strategy from single-GPU to FSDP
- Fixed behavior of `effective_memmap_dtype` to prevent unrecognized dtypes to be parsed as `uint16`.

### Fixed

- Fixed restarting a training run in later epochs so that we no longer need to set the flag `--epoch=INT`.
- Swapped in correct flan data mix.
- Fix bug where the attention norm, when applied before the attention block, was modifying the residual stream.
- Fixed `OLMo.from_checkpoint()` so that it correctly loads `olmo_core` and `torch_new` style checkpoints.
- Fixed `preserve_rng_state` being incorrectly set to False when doing gradient checkpointing with dropout


## [v0.4.0](https://github.com/allenai/OLMo/releases/tag/v0.4.0) - 2024-07-11

### Added

- Added clipping fix to `Optimizer` class to make it work with FSDP `no_shard` and DDP.
- Added tests to compare grad norm differences between torch optimizer and clipping and OLMo optimizer and clipping on both CPU and GPU.
- Expose memmap dtype in data config
- Added support for DDP training.
- Added caching to disk of HF datasets used in downstream evals
- Added FLOPs logging
- Added configs for OLMo tiny set of models
- Added configuration field `optimizer.record_update_metrics`, which defaults to `False`, but when set to `True` will trigger AdamW to collect the step size norm and absolute max for each parameter.
- Added configuration field `optimizer.selective_updates`, which defaults to `False`, but when set to `True` will tell the optimizer to skip updating the parameter and state when the corresponding gradient is 0.
- Added configuration field `optimizer.record_update_metrics`, which defaults to `False`, but when set to True will trigger AdamW to collect the step size norm and absolute max for each parameter.
- Added `olmo_data`, a package holding data files like tokenizers.
- Added ability to load tokenizers from `olmo_data` package data.
- Added a script that can run a series of models with predictable scaling properties.

### Changed

- Added original legacy unsharding implementation back, as the default. The new
shared memory implementation can be used by passing `use_legacy_shared_mem_impl` to `unshard.py`.
- Refactor weight initialization. IMPORTANT: this does not maintain backwards-compatibility with older configs; the jobs will still run, but may produce different outputs.
- Changed the behavior of the Lion optimizer to only record the update cosine similarity when `optimizer.record_update_metrics` is `True` in order to be consistent with the API.
- Added HF datasets into `olmo_data`, and changed downstream eval to load from the package.

### Fixed

- Changed from `ignored_index` to `ignore_index` for `cross_entropy_loss` when `flash-attn>=2.5.8`.
- Make `hf_olmo` support `AutoModelForCasualLM` and similar HF methods again.

## [v0.3.0](https://github.com/allenai/OLMo/releases/tag/v0.3.0) - 2024-04-25

### Added

- Added support for Grouped Query Attention.
- Added commonsense_qa and social_iqa downstream evaluation tasks
- Added ce_loss metric, with TriviaQA and NaturalQuestions tasks
- Makes it possible to read from http/https the same way we read from s3/r2.
- Added MMLU multiple choice (A/B/C/D) 5-shot variant downstream tasks
- Tokenizer patch
- Added option to specify number of model replicas when using hybrid sharding.

### Changed

- Rename `Olmo` to `OLMo` everywhere in the codebase
- Disabled automatic garbage collection during training, instead we run manually at regular intervals to avoid ranks getting out-of-sync with their own gc.

### Removed

- Removed `AMDLayerNorm`, since the original layer norm bug has been fixed and we don't need this workaround anymore.
- Removed `OLMoParallelBlock`.

### Fixed

- Don't log garbage on nodes that aren't rank 0
- Don't crash in the HF code when we are referring to a tokenizer in a local file
- Point official training scripts to publicly available URLs
- Corrected the `resize_token_embeddings` method in the `OLMoForCausalLM` class to properly update the token embeddings when resizing the vocabulary.
- Changed `tie_weights` method to a no-op as weight tying is handled in olmo/model.py
- Fixed the size calculation for qk layer norm
- Fixed pipeline test failure that occurs due to a bug in transformers version 4.39.1
- Make `hf_olmo` compatible with transformers versions >=4.40.0

## [v0.2.5](https://github.com/allenai/OLMo/releases/tag/v0.2.5) - 2024-03-06

### Fixed

- Fixed default value of `--tokenizer` argument to `scripts/prepare_tulu_data.py` to be an absolute path, not relative path, the script can be run from other directories.
- Added the option to directly pass input embeddings to `OLMo` and `OLMoForCausalLM`.
- Added support for Python 3.8.
- Added code to throw an error if `output_attentions` is set to `True` in forward call to `OLMoForCausalLM`. This functionality hasn't been implemented yet.
- Correct scheme displayed in error messages that come from R2
- Fixed running with multiple data loading workers in LUMI
- Minor bug fix: uninitialized prompts variable

### Added
- Added `output_hidden_states` argument and associated functionality to `OLMo` and `OLMoForCausalLM` to return model intermediate hidden states.
- Ability to read from R2 like we read from S3
- Added MMLU downstream evaluation tasks, with prompt variations.
- Added support for PyTorch v2.2.
- Added ability to show logs from all ranks
- Added option for QKV clipping.
- Added basic_arithmetic downstream evaluation task

### Changed

- Changed legacy checkpoint unsharding to use processes and shared memory instead of threads


## [v0.2.4](https://github.com/allenai/OLMo/releases/tag/v0.2.4) - 2024-02-02

### Fixed

- Fixed an issue with the HuggingFace integration where we were inadvertently using a feature that was introduced in Python 3.10, causing an error for older Python versions.

## [v0.2.3](https://github.com/allenai/OLMo/releases/tag/v0.2.3) - 2024-01-31

## [v0.2.2](https://github.com/allenai/LLM/releases/tag/v0.2.2) - 2023-12-10

## [v0.2.1](https://github.com/allenai/LLM/releases/tag/v0.2.1) - 2023-12-10

## [v0.2.0](https://github.com/allenai/LLM/releases/tag/v0.2.0) - 2023-12-08

### Added

- GPT-based model.
- Tokenizer and data pre-processing pipeline.
- training script.
- Triton-based FlashAttention.<|MERGE_RESOLUTION|>--- conflicted
+++ resolved
@@ -9,11 +9,9 @@
 
 ### Added
 
-<<<<<<< HEAD
 - Add GSM8K to in-loop evals (BPB over correct continuation)
-=======
 - Support for specifying custom dataset objects in the `data` section of the config file.
->>>>>>> 8527ffe5
+
 
 ## [v0.6.0](https://github.com/allenai/OLMo/releases/tag/v0.6.0) - 2024-12-17
 
