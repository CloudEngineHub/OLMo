#!/usr/bin/env bash

set -ex

NUM_NODES=8

gantry run \
<<<<<<< HEAD
  --workspace ai2/shanea \
  --task-name mitchish7-find-spike \
  --description "Look for loss & grad spikes in OLMo 1.7 7B run" \
  --priority high \
=======
  --workspace ai2/dirkg \
  --task-name mitchish7 \
  --description "OLMo medium - 7B" \
  --priority normal \
>>>>>>> 26392798
  --beaker-image shanea/olmo-torch2.2-gantry \
  --cluster ai2/jupiter-cirrascale \
  --gpus 8 \
  --replicas "${NUM_NODES}" \
  --leader-selection \
  --host-networking \
  --budget ai2/oe-training \
  --no-nfs \
<<<<<<< HEAD
=======
  --propagate-failure \
  --synchronized-start-timeout 10m \
>>>>>>> 26392798
  --env LOG_FILTER_TYPE=local_rank0_only \
  --env OMP_NUM_THREADS=8 \
  --env OLMO_TASK=model \
  --env-secret SSH_KEY=SSH_KEY \
  --env-secret WANDB_API_KEY=WANDB_API_KEY \
  --env-secret AWS_ACCESS_KEY_ID=AWS_ACCESS_KEY_ID \
  --env-secret AWS_SECRET_ACCESS_KEY=AWS_SECRET_ACCESS_KEY \
  --env-secret R2_ACCESS_KEY_ID=R2_ACCESS_KEY_ID \
  --env-secret R2_SECRET_ACCESS_KEY=R2_SECRET_ACCESS_KEY \
  --env-secret R2_ENDPOINT_URL=R2_ENDPOINT_URL \
  --env-secret WEKA_ACCESS_KEY_ID=WEKA_ACCESS_KEY_ID \
  --env-secret WEKA_SECRET_ACCESS_KEY=WEKA_SECRET_ACCESS_KEY \
  --env-secret WEKA_ENDPOINT_URL=WEKA_ENDPOINT_URL \
  --shared-memory 10GiB \
  --venv base \
  --yes \
  --timeout=-1 \
  -- /bin/bash -c "scripts/beaker/mitchish7.sh \$BEAKER_LEADER_REPLICA_HOSTNAME ${NUM_NODES} \$BEAKER_REPLICA_RANK"<|MERGE_RESOLUTION|>--- conflicted
+++ resolved
@@ -5,17 +5,10 @@
 NUM_NODES=8
 
 gantry run \
-<<<<<<< HEAD
-  --workspace ai2/shanea \
-  --task-name mitchish7-find-spike \
-  --description "Look for loss & grad spikes in OLMo 1.7 7B run" \
-  --priority high \
-=======
   --workspace ai2/dirkg \
   --task-name mitchish7 \
   --description "OLMo medium - 7B" \
   --priority normal \
->>>>>>> 26392798
   --beaker-image shanea/olmo-torch2.2-gantry \
   --cluster ai2/jupiter-cirrascale \
   --gpus 8 \
@@ -24,11 +17,8 @@
   --host-networking \
   --budget ai2/oe-training \
   --no-nfs \
-<<<<<<< HEAD
-=======
   --propagate-failure \
   --synchronized-start-timeout 10m \
->>>>>>> 26392798
   --env LOG_FILTER_TYPE=local_rank0_only \
   --env OMP_NUM_THREADS=8 \
   --env OLMO_TASK=model \
