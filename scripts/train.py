--- conflicted
+++ resolved
@@ -20,11 +20,7 @@
 from olmo.eval import build_evaluators
 from olmo.exceptions import OlmoCliError, OlmoConfigurationError
 from olmo.model import Olmo
-<<<<<<< HEAD
-from olmo.optim import build_optimizer, build_scheduler, BoltOnWarmupScheduler
-=======
-from olmo.optim import BoltOnWarmupScheduler, build_optimizer, build_scheduler
->>>>>>> 3389e7a4
+from olmo.optim import BoltOnWarmupScheduler, build_optimizer, build_scheduler, BoltOnWarmupScheduler
 from olmo.train import Trainer
 from olmo.util import (
     barrier,
@@ -222,15 +218,12 @@
 
         if cfg.load_path is not None:
             log.info(f"Loading checkpoint from {cfg.load_path}...")
-<<<<<<< HEAD
             trainer.restore_checkpoint(cfg.load_path, load_optimizer_state=not cfg.reset_optimizer_state)
-=======
             trainer.restore_checkpoint(
                 cfg.load_path,
                 load_optimizer_state=not cfg.reset_optimizer_state,
                 sharded_checkpointer=cfg.load_path_sharded_checkpointer,
             )
->>>>>>> 3389e7a4
             log.info("Checkpoint successfully loaded")
 
             # If we have to, set a new scheduler:
