--- conflicted
+++ resolved
@@ -138,10 +138,7 @@
 
     # Set up device mesh for hybrid sharding in order to specify which nodes are assoicated to a given model replica
     device_mesh = None
-<<<<<<< HEAD
-=======
     hybrid_sharding_fsdp_kwargs = {}
->>>>>>> 467adcc9
     if cfg.fsdp.sharding_strategy in (ShardingStrategy.HYBRID_SHARD, ShardingStrategy._HYBRID_SHARD_ZERO2):
         if version.parse(torch.__version__) < version.parse("2.2.0"):
             # Device mesh was not added to PyTorch until v2.2.0
