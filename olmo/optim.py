--- conflicted
+++ resolved
@@ -792,19 +792,6 @@
 @dataclass
 class CosLinearEnvelope(Scheduler):
     "Pointwise product of cosine schedule and linear decay; useful during annealing."
-<<<<<<< HEAD
-    t_max: Optional[int] = None
-
-    def get_lr(self, initial_lr: float, step: int, max_steps: int) -> float:
-        eta_min = 0.0
-
-        if step >= max_steps:
-            return eta_min
-        else:
-            linear_envelope = initial_lr - (initial_lr - eta_min) * (step / max_steps)
-            cosine_schedule = (1 + cos(pi * step / max_steps)) / 2
-            return linear_envelope * cosine_schedule
-=======
     warmup_steps: int
     alpha_f: float = 0.1
     t_max: Optional[int] = None
@@ -823,7 +810,6 @@
             linear_envelope = 1 - (step / max_steps)
             cosine_schedule = (initial_lr - eta_min) * (1 + cos(pi * step / max_steps)) / 2
             return eta_min + linear_envelope * cosine_schedule
->>>>>>> 4332c322
 
 
 PARAM_GROUP_FIELDS = ("sharded", "max_grad_norm", "max_grad_norm_ratio", "param_names")
@@ -1021,19 +1007,12 @@
         )
     elif sched_cfg.name == SchedulerType.cosine_linear_envelope:
         return CosLinearEnvelope(
-<<<<<<< HEAD
-            grad_clip_warmup_steps=None
-            if sched_cfg.grad_clip_warmup_steps is None
-            else int(sched_cfg.grad_clip_warmup_steps),
-            grad_clip_warmup_factor=sched_cfg.grad_clip_warmup_factor,
-=======
             grad_clip_warmup_steps=(
                 None if sched_cfg.grad_clip_warmup_steps is None else int(sched_cfg.grad_clip_warmup_steps)
             ),
             grad_clip_warmup_factor=sched_cfg.grad_clip_warmup_factor,
             warmup_steps=int(sched_cfg.t_warmup),
             alpha_f=sched_cfg.alpha_f,
->>>>>>> 4332c322
             t_max=None if sched_cfg.t_max is None else int(sched_cfg.t_max),
             warmup_min_lr=sched_cfg.warmup_min_lr,
         )
