"""
Adapted from
[MosaiclML](https://github.com/mosaicml/examples.git) and
[minGPT](https://github.com/karpathy/minGPT.git)
"""

from __future__ import annotations

import logging
import math
import sys
from abc import abstractmethod
from collections import defaultdict
from functools import partial
from typing import (
    Callable,
    Dict,
    Iterable,
    List,
    NamedTuple,
    Optional,
    Sequence,
    Set,
    Tuple,
    cast,
)

import torch
import torch.backends.cuda
import torch.nn as nn
import torch.nn.functional as F
from torch import einsum

from .aliases import PathOrStr
from .beam_search import BeamSearch, Constraint, FinalSequenceScorer, Sampler
from .config import (
    ActivationCheckpointingStrategy,
    ActivationType,
    BlockType,
    CheckpointType,
    FSDPWrapStrategy,
    InitFnType,
    LayerNormType,
    ModelConfig,
    ShardedCheckpointerType,
    TrainConfig,
)
from .exceptions import OLMoConfigurationError
from .initialization import init_normal
from .torch_util import ensure_finite_, get_cumulative_document_lengths

if sys.version_info.minor > 8:
    from collections.abc import MutableMapping
elif sys.version_info.minor == 8:
    from typing import MutableMapping
else:
    raise SystemExit("This script supports Python 3.8 or higher")

__all__ = [
    "LayerNormBase",
    "LayerNorm",
    "RMSLayerNorm",
    "RotaryEmbedding",
    "Activation",
    "GELU",
    "ReLU",
    "SwiGLU",
    "OLMoBlock",
    "OLMoSequentialBlock",
    "OLMo",
    "OLMoOutput",
    "OLMoGenerateOutput",
]


log = logging.getLogger(__name__)


def activation_checkpoint_function(cfg: ModelConfig):
    preserve_rng_state = not (
        (cfg.attention_dropout == 0.0) and (cfg.embedding_dropout == 0.0) and (cfg.residual_dropout == 0.0)
    )
    from torch.utils.checkpoint import checkpoint

    return partial(
        checkpoint,
        preserve_rng_state=preserve_rng_state,
        use_reentrant=False,
    )


def should_checkpoint_block(strategy: Optional[ActivationCheckpointingStrategy], block_idx: int) -> bool:
    if strategy is None:
        return False
    elif (
        (strategy == ActivationCheckpointingStrategy.whole_layer)
        or (strategy == ActivationCheckpointingStrategy.one_in_two and block_idx % 2 == 0)
        or (strategy == ActivationCheckpointingStrategy.one_in_three and block_idx % 3 == 0)
        or (strategy == ActivationCheckpointingStrategy.one_in_four and block_idx % 4 == 0)
        or (strategy == ActivationCheckpointingStrategy.one_in_eight and block_idx % 8 == 0)
        or (strategy == ActivationCheckpointingStrategy.two_in_three and block_idx % 3 != 0)
        or (strategy == ActivationCheckpointingStrategy.three_in_four and block_idx % 4 != 0)
    ):
        return True
    else:
        return False


class BufferCache(dict, MutableMapping[str, torch.Tensor]):
    """
    Cache for attention biases and other things that would normally be stored as buffers.
    We avoid using buffers because we've run into various issues doing so with FSDP.
    In general it appears the way FSDP handles buffers is not well-defined.
    It doesn't shard them but apparently it does synchronize them across processes, which we want to avoid
    since (A) it isn't necessary, and (B) we sometimes have `-inf` in these biases which might get turned into
    NaNs when they're synchronized due to casting or some other issue.
    """


def _non_meta_init_device(config: ModelConfig) -> torch.device:
    if config.init_device is not None and config.init_device != "meta":
        return torch.device(config.init_device)
    else:
        return torch.device("cuda" if torch.cuda.is_available() else "cpu")


class Dropout(nn.Dropout):
    def forward(self, input: torch.Tensor) -> torch.Tensor:
        if self.p == 0.0:
            return input
        else:
            return F.dropout(input, self.p, self.training, self.inplace)


class LayerNormBase(nn.Module):
    def __init__(
        self,
        config: ModelConfig,
        *,
        size: Optional[int] = None,
        elementwise_affine: Optional[bool] = True,
    ):
        super().__init__()
        self.config = config
        self.eps = config.layer_norm_eps
        self.normalized_shape = (size or config.d_model,)
        if elementwise_affine or (elementwise_affine is None and self.config.layer_norm_with_affine):
            self.weight = nn.Parameter(torch.ones(self.normalized_shape, device=config.init_device))
            use_bias = self.config.bias_for_layer_norm
            if use_bias is None:
                use_bias = self.config.include_bias
            if use_bias:
                self.bias = nn.Parameter(torch.zeros(self.normalized_shape, device=config.init_device))
            else:
                self.register_parameter("bias", None)
        else:
            self.register_parameter("bias", None)
            self.register_parameter("weight", None)

    @abstractmethod
    def forward(self, x: torch.Tensor) -> torch.Tensor:
        raise NotImplementedError

    @classmethod
    def build(cls, config: ModelConfig, size: Optional[int] = None, **kwargs) -> LayerNormBase:
        if config.layer_norm_type == LayerNormType.default:
            return LayerNorm(config, size=size, low_precision=False, **kwargs)
        elif config.layer_norm_type == LayerNormType.low_precision:
            return LayerNorm(config, size=size, low_precision=True, **kwargs)
        elif config.layer_norm_type == LayerNormType.rms:
            return RMSLayerNorm(config, size=size, **kwargs)
        else:
            raise NotImplementedError(f"Unknown LayerNorm type: '{config.layer_norm_type}'")

    def _cast_if_autocast_enabled(self, tensor: torch.Tensor, dtype: Optional[torch.dtype] = None) -> torch.Tensor:
        # NOTE: `is_autocast_enabled()` only checks for CUDA autocast, so we use the separate function
        # `is_autocast_cpu_enabled()` for CPU autocast.
        # See https://github.com/pytorch/pytorch/issues/110966.
        if tensor.device.type == "cuda" and torch.is_autocast_enabled():
            return tensor.to(dtype=dtype if dtype is not None else torch.get_autocast_gpu_dtype())
        elif tensor.device.type == "cpu" and torch.is_autocast_cpu_enabled():
            return tensor.to(dtype=dtype if dtype is not None else torch.get_autocast_cpu_dtype())
        else:
            return tensor

    def reset_parameters(self):
        if self.weight is not None:
            torch.nn.init.ones_(self.weight)  # type: ignore
        if self.bias is not None:
            torch.nn.init.zeros_(self.bias)  # type: ignore


class LayerNorm(LayerNormBase):
    """
    The default :class:`LayerNorm` implementation which can optionally run in low precision.
    """

    def __init__(
        self,
        config: ModelConfig,
        size: Optional[int] = None,
        low_precision: bool = False,
        elementwise_affine: Optional[bool] = None,
    ):
        super().__init__(config, size=size, elementwise_affine=elementwise_affine)
        self.low_precision = low_precision

    def forward(self, x: torch.Tensor) -> torch.Tensor:
        if self.low_precision:
            module_device = x.device
            downcast_x = self._cast_if_autocast_enabled(x)
            downcast_weight = (
                self._cast_if_autocast_enabled(self.weight) if self.weight is not None else self.weight
            )
            downcast_bias = self._cast_if_autocast_enabled(self.bias) if self.bias is not None else self.bias
            with torch.autocast(enabled=False, device_type=module_device.type):
                return F.layer_norm(
                    downcast_x, self.normalized_shape, weight=downcast_weight, bias=downcast_bias, eps=self.eps
                )
        else:
            return F.layer_norm(x, self.normalized_shape, weight=self.weight, bias=self.bias, eps=self.eps)


class RMSLayerNorm(LayerNormBase):
    """
    RMS layer norm, a simplified :class:`LayerNorm` implementation
    """

    def __init__(
        self,
        config: ModelConfig,
        size: Optional[int] = None,
        elementwise_affine: Optional[bool] = None,
    ):
        super().__init__(config, size=size, elementwise_affine=elementwise_affine)

    def forward(self, x: torch.Tensor) -> torch.Tensor:
        with torch.autocast(enabled=False, device_type=x.device.type):
            og_dtype = x.dtype
            x = x.to(torch.float32)
            variance = x.pow(2).mean(-1, keepdim=True)
            x = x * torch.rsqrt(variance + self.eps)
            x = x.to(og_dtype)

        if self.weight is not None:
            if self.bias is not None:
                return self.weight * x + self.bias
            else:
                return self.weight * x
        else:
            return x


class RotaryEmbedding(nn.Module):
    """
    [Rotary positional embeddings (RoPE)](https://arxiv.org/abs/2104.09864).
    """

    def __init__(self, config: ModelConfig, cache: BufferCache):
        super().__init__()
        self.config = config
        self.__cache = cache
        # Warm up cache.
        self.get_rotary_embedding(config.max_sequence_length, _non_meta_init_device(config))

    def get_rotary_embedding(self, seq_len: int, device: torch.device) -> Tuple[torch.Tensor, torch.Tensor]:
        if (
            (pos_sin := self.__cache.get("rope_pos_sin")) is not None
            and (pos_cos := self.__cache.get("rope_pos_cos")) is not None
            and pos_sin.shape[-2] >= seq_len
            and pos_cos.shape[-2] >= seq_len
        ):
            if pos_sin.device != device:
                pos_sin = pos_sin.to(device)
                self.__cache["rope_pos_sin"] = pos_sin
            if pos_cos.device != device:
                pos_cos = pos_cos.to(device)
                self.__cache["rope_pos_cos"] = pos_cos
            return pos_sin[:, :, :seq_len, :], pos_cos[:, :, :seq_len, :]

        with torch.autocast(device.type, enabled=False):
            dim = self.config.d_model // self.config.n_heads
            inv_freq = 1.0 / (
                self.config.rope_theta ** (torch.arange(0, dim, 2, device=device, dtype=torch.float) / dim)
            )
            seq = torch.arange(seq_len, device=device, dtype=torch.float)
            freqs = einsum("i , j -> i j", seq, inv_freq)
            positions = torch.cat((freqs, freqs), dim=-1)
            pos_sin, pos_cos = positions.sin()[None, None, :, :], positions.cos()[None, None, :, :]
        self.__cache["rope_pos_sin"] = pos_sin
        self.__cache["rope_pos_cos"] = pos_cos
        return pos_sin, pos_cos

    def rotate_half(self, x: torch.Tensor) -> torch.Tensor:
        B, nh, T, hs = x.size()
        x = x.view(B, nh, T, 2, hs // 2)
        x1, x2 = x.unbind(dim=-2)
        return torch.cat((-x2, x1), dim=-1)

    def apply_rotary_pos_emb(self, pos_sin: torch.Tensor, pos_cos: torch.Tensor, t: torch.Tensor) -> torch.Tensor:
        return ((t * pos_cos) + (self.rotate_half(t) * pos_sin)).to(t.dtype)

    def forward(self, q: torch.Tensor, k: torch.Tensor) -> Tuple[torch.Tensor, torch.Tensor]:
        if self.config.rope_full_precision:
            q_, k_ = q.float(), k.float()
        else:
            q_, k_ = q, k

        with torch.autocast(q.device.type, enabled=False):
            query_len, key_len = q_.shape[-2], k_.shape[-2]  # could be different if layer_past not None
            pos_sin, pos_cos = self.get_rotary_embedding(key_len, q_.device)
            pos_sin = pos_sin.type_as(q_)
            pos_cos = pos_cos.type_as(q_)
            q_ = self.apply_rotary_pos_emb(
                pos_sin[:, :, key_len - query_len : key_len, :],
                pos_cos[:, :, key_len - query_len : key_len, :],
                q_,
            )
            k_ = self.apply_rotary_pos_emb(pos_sin, pos_cos, k_)
        return q_.type_as(q), k_.type_as(k)


class Activation(nn.Module):
    def __init__(self, config: ModelConfig):
        super().__init__()
        self.config = config

    @abstractmethod
    def forward(self, x: torch.Tensor) -> torch.Tensor:
        raise NotImplementedError

    @property
    @abstractmethod
    def output_multiplier(self) -> float:
        raise NotImplementedError

    @classmethod
    def build(cls, config: ModelConfig) -> Activation:
        if config.activation_type == ActivationType.gelu:
            return cast(Activation, GELU(approximate="none"))
        elif config.activation_type == ActivationType.relu:
            return cast(Activation, ReLU(inplace=False))
        elif config.activation_type == ActivationType.swiglu:
            return SwiGLU(config)
        else:
            raise NotImplementedError(f"Unknown activation: '{config.activation_type}'")


class GELU(nn.GELU):
    @property
    def output_multiplier(self) -> float:
        return 1.0


class ReLU(nn.ReLU):
    @property
    def output_multiplier(self) -> float:
        return 1.0


class SwiGLU(Activation):
    def forward(self, x: torch.Tensor) -> torch.Tensor:
        x, gate = x.chunk(2, dim=-1)
        return F.silu(gate) * x

    @property
    def output_multiplier(self) -> float:
        return 0.5


def causal_attention_bias(seq_len: int, device: torch.device) -> torch.FloatTensor:
    att_bias = torch.triu(
        torch.ones(seq_len, seq_len, device=device, dtype=torch.float),
        diagonal=1,
    )
    att_bias.masked_fill_(att_bias == 1, torch.finfo(att_bias.dtype).min)
    return att_bias.view(1, 1, seq_len, seq_len)  # type: ignore


def get_causal_attention_bias(cache: BufferCache, seq_len: int, device: torch.device) -> torch.Tensor:
    if (causal_bias := cache.get("causal_attention_bias")) is not None and causal_bias.shape[-1] >= seq_len:
        if causal_bias.device != device:
            causal_bias = causal_bias.to(device)
            cache["causal_attention_bias"] = causal_bias
        return causal_bias
    with torch.autocast(device.type, enabled=False):
        causal_bias = causal_attention_bias(seq_len, device)
    cache["causal_attention_bias"] = causal_bias
    return causal_bias


def alibi_attention_bias(seq_len: int, config: ModelConfig, device: torch.device) -> torch.FloatTensor:
    alibi_bias = torch.arange(1 - seq_len, 1, dtype=torch.float, device=device).view(1, 1, 1, seq_len)

    # shape: (1, 1, seq_len, seq_len)
    alibi_bias = alibi_bias - torch.arange(1 - seq_len, 1, dtype=torch.float, device=device).view(1, 1, seq_len, 1)
    alibi_bias.abs_().mul_(-1)

    # shape: (n_heads,)
    m = torch.arange(1, config.n_heads + 1, dtype=torch.float, device=device)
    m.mul_(config.alibi_bias_max / config.n_heads)

    # shape: (1, n_heads, seq_len, seq_len)
    return alibi_bias * (1.0 / (2 ** m.view(1, config.n_heads, 1, 1)))  # type: ignore


class OLMoBlock(nn.Module):
    """
    A base class for transformer block implementations.
    """

    def __init__(self, layer_id: int, config: ModelConfig, cache: BufferCache):
        super().__init__()
        self.layer_id = layer_id
        self.config = config
        self.hidden_size = (
            config.mlp_hidden_size if config.mlp_hidden_size is not None else config.mlp_ratio * config.d_model
        )
        self.__cache = cache
        assert config.d_model % config.n_heads == 0

        self._activation_checkpoint_fn: Optional[Callable] = None

        # Dropout.
        self.dropout = Dropout(config.residual_dropout)

        # Layer norms.
        self.k_norm: Optional[LayerNormBase] = None
        self.q_norm: Optional[LayerNormBase] = None
        if config.attention_layer_norm:
            assert config.effective_n_kv_heads is not None
            self.k_norm = LayerNormBase.build(
                config,
                size=(config.d_model // config.n_heads) * config.effective_n_kv_heads,
                elementwise_affine=config.attention_layer_norm_with_affine,
            )
            self.q_norm = LayerNormBase.build(config, elementwise_affine=config.attention_layer_norm_with_affine)

        # Make sure QKV clip coefficient is positive, otherwise it's not well-defined.
        if config.clip_qkv is not None:
            assert config.clip_qkv > 0

        # Activation function.
        self.act = Activation.build(config)
        assert (self.act.output_multiplier * self.hidden_size) % 1 == 0

        # Attention output projection.
        self.attn_out = nn.Linear(
            config.d_model, config.d_model, bias=config.include_bias, device=config.init_device
        )

        # Feed-forward output projection.
        self.ff_out = nn.Linear(
            int(self.act.output_multiplier * self.hidden_size),
            config.d_model,
            bias=config.include_bias,
            device=config.init_device,
        )
        self.ff_out._is_residual = True  # type: ignore

        # Rotary embeddings.
        if self.config.rope:
            self.rotary_emb = RotaryEmbedding(config, self.__cache)

        self.flash_attn_func = None
        self.flash_attn_varlen_func = None
        if config.flash_attention:
            try:
                from flash_attn import (  # type: ignore
                    flash_attn_func,
                    flash_attn_varlen_func,
                )

                self.flash_attn_func = flash_attn_func
                self.flash_attn_varlen_func = flash_attn_varlen_func
            except ModuleNotFoundError:
                pass

    def reset_parameters(self):
        if self.k_norm is not None:
            self.k_norm.reset_parameters()
        if self.q_norm is not None:
            self.q_norm.reset_parameters()

        if self.config.init_fn == InitFnType.normal:
            attn_out_std = ff_out_std = self.config.init_std
            cutoff_factor = self.config.init_cutoff_factor

        elif self.config.init_fn == InitFnType.mitchell:
            attn_out_std = 1 / (math.sqrt(2 * self.config.d_model * (self.layer_id + 1)))
            ff_out_std = 1 / (math.sqrt(2 * self.ff_out.in_features * (self.layer_id + 1)))
            cutoff_factor = self.config.init_cutoff_factor or 3.0

        elif self.config.init_fn == InitFnType.full_megatron:
            attn_out_std = ff_out_std = self.config.init_std / math.sqrt(2.0 * self.config.n_layers)
            cutoff_factor = self.config.init_cutoff_factor or 3.0

        else:
            raise NotImplementedError(self.config.init_fn)

        init_normal(self.attn_out, std=attn_out_std, init_cutoff_factor=cutoff_factor)
        init_normal(self.ff_out, std=ff_out_std, init_cutoff_factor=cutoff_factor)

    def set_activation_checkpointing(
        self, strategy: Optional[ActivationCheckpointingStrategy], checkpoint_func: Optional[Callable] = None
    ):
        if strategy == ActivationCheckpointingStrategy.fine_grained:
            self._activation_checkpoint_fn = checkpoint_func or activation_checkpoint_function(self.config)
        else:
            self._activation_checkpoint_fn = None

    @classmethod
    def _cast_attn_bias(cls, bias: torch.Tensor, input_dtype: torch.dtype) -> torch.Tensor:
        target_dtype = input_dtype
        # NOTE: `is_autocast_enabled()` only checks for CUDA autocast, so we use the separate function
        # `is_autocast_cpu_enabled()` for CPU autocast.
        # See https://github.com/pytorch/pytorch/issues/110966.
        if bias.device.type == "cuda" and torch.is_autocast_enabled():
            target_dtype = torch.get_autocast_gpu_dtype()
        elif bias.device.type == "cpu" and torch.is_autocast_cpu_enabled():
            target_dtype = torch.get_autocast_cpu_dtype()
        if bias.dtype != target_dtype:
            bias = bias.to(target_dtype)
            ensure_finite_(bias, check_neg_inf=True, check_pos_inf=False)
        return bias

    def _scaled_dot_product_attention(
        self,
        q: torch.Tensor,
        k: torch.Tensor,
        v: torch.Tensor,
        attn_mask: Optional[torch.Tensor] = None,
        dropout_p: float = 0.0,
        is_causal: bool = False,
        max_doc_len: Optional[int] = None,
        cu_doc_lens: Optional[torch.Tensor] = None,
    ) -> torch.Tensor:
        """
        Computes scaled dot product attention on query, key and value tensors, using an optional
        attention mask if passed, and applying dropout if a probability greater than 0.0 is specified.
        """
        if max_doc_len is not None and cu_doc_lens is not None:
            assert self.flash_attn_varlen_func is not None, "flash-attn is required for document masking"
            assert attn_mask is None, "attn-mask is currently not supported with document masking"
            B, T, D = q.size(0), q.size(2), q.size(3)
            r = self.flash_attn_varlen_func(
                q.transpose(1, 2).view(B * T, -1, D),
                k.transpose(1, 2).view(B * T, -1, D),
                v.transpose(1, 2).view(B * T, -1, D),
                cu_doc_lens,
                cu_doc_lens,
                max_doc_len,
                max_doc_len,
                dropout_p=dropout_p,
                causal=is_causal,
            )
            return r.view(B, T, -1, D).transpose(1, 2)
        elif self.flash_attn_func is not None and attn_mask is None:
            r = self.flash_attn_func(
                q.transpose(1, 2), k.transpose(1, 2), v.transpose(1, 2), dropout_p=dropout_p, causal=is_causal
            )
            return r.transpose(1, 2)
        else:
            # torch's sdpa doesn't support GQA, so we're doing this
            assert k.size(1) == v.size(1)
            num_kv_heads = k.size(1)
            num_q_heads = q.size(1)
            if num_q_heads != num_kv_heads:
                assert num_q_heads % num_kv_heads == 0
                k = k.repeat_interleave(num_q_heads // num_kv_heads, dim=1, output_size=num_q_heads)
                v = v.repeat_interleave(num_q_heads // num_kv_heads, dim=1, output_size=num_q_heads)

            return F.scaled_dot_product_attention(
                q,
                k,
                v,
                attn_mask=attn_mask,
                dropout_p=dropout_p,
                is_causal=is_causal,
            )

    def attention(
        self,
        q: torch.Tensor,
        k: torch.Tensor,
        v: torch.Tensor,
        attention_bias: Optional[torch.Tensor] = None,
        layer_past: Optional[Tuple[torch.Tensor, torch.Tensor]] = None,
        use_cache: bool = False,
        max_doc_len: Optional[int] = None,
        cu_doc_lens: Optional[torch.Tensor] = None,
    ) -> Tuple[torch.Tensor, Optional[Tuple[torch.Tensor, torch.Tensor]]]:
        B, T, C = q.size()  # batch size, sequence length, d_model
        dtype = k.dtype

        # Optionally apply layer norm to keys and queries.
        if self.q_norm is not None and self.k_norm is not None:
            q = self.q_norm(q).to(dtype=dtype)
            k = self.k_norm(k).to(dtype=dtype)

        # Move head forward to be next to the batch dim.
        # shape: (B, nh, T, hs)
        q = q.view(B, T, self.config.n_heads, C // self.config.n_heads).transpose(1, 2)
        # shape: (B, n_kv_h, T, hs)
        k = k.view(B, T, self.config.effective_n_kv_heads, C // self.config.n_heads).transpose(1, 2)
        # shape: (B, n_kv_h, T, hs)
        v = v.view(B, T, self.config.effective_n_kv_heads, C // self.config.n_heads).transpose(1, 2)

        if layer_past is not None:
            past_key, past_value = layer_past
            k = torch.cat((past_key, k), dim=-2)
            v = torch.cat((past_value, v), dim=-2)

        present = (k, v) if use_cache else None
        query_len, key_len = q.shape[-2], k.shape[-2]  # could be different if layer_past not None

        if self.config.rope:
            # Apply rotary embeddings.
            q, k = self.rotary_emb(q, k)

        if attention_bias is not None:
            # Resize and cast attention bias.
            # The current dtype of the attention bias might not match the dtype that the SDP attn function will
            # run in if AMP is enabled, and this can be a problem if some tokens are masked out due to padding
            # as down-casting the attention bias to the autocast precision will result in -infs, which will
            # cause the SDP attn function to produce NaNs.
            attention_bias = self._cast_attn_bias(
                attention_bias[:, :, key_len - query_len : key_len, :key_len], dtype
            )

        # Get the attention scores.
        # shape: (B, nh, T, hs)
        att = self._scaled_dot_product_attention(
            q,
            k,
            v,
            attn_mask=attention_bias,
            dropout_p=0.0 if not self.training else self.config.attention_dropout,
            is_causal=attention_bias is None,
            max_doc_len=max_doc_len,
            cu_doc_lens=cu_doc_lens,
        )

        # Re-assemble all head outputs side-by-side.
        att = att.transpose(1, 2).contiguous().view(B, T, C)

        # Apply output projection.
        return self.attn_out(att), present

    @abstractmethod
    def forward(
        self,
        x: torch.Tensor,
        attention_bias: Optional[torch.FloatTensor] = None,
        layer_past: Optional[Tuple[torch.Tensor, torch.Tensor]] = None,
        use_cache: bool = False,
        max_doc_len: Optional[int] = None,
        cu_doc_lens: Optional[torch.Tensor] = None,
    ) -> Tuple[torch.Tensor, Optional[Tuple[torch.Tensor, torch.Tensor]]]:
        raise NotImplementedError

    @classmethod
    def build(cls, layer_id: int, config: ModelConfig, cache: BufferCache) -> OLMoBlock:
        if config.block_type == BlockType.sequential:
            return OLMoSequentialBlock(layer_id, config, cache)
        elif config.block_type == BlockType.llama:
            return OLMoLlamaBlock(layer_id, config, cache)
        else:
            raise NotImplementedError(f"Unknown block type: '{config.block_type}'")


class OLMoSequentialBlock(OLMoBlock):
    """
    This is a typical transformer block where the output is computed as ``MLP(LN(x + Attention(LN(x))))``
    (plus another skip connection). To compute it as ``LN(MLP(x + LN(Attention(x))))``,
    use the flag `norm_after`.
    """

    def __init__(self, layer_id: int, config: ModelConfig, cache: BufferCache):
        super().__init__(layer_id, config, cache)
        # Attention input projection. Projects x -> (q, k, v)

        head_dim = config.d_model // config.n_heads
        self.fused_dims = (
            config.d_model,
            config.effective_n_kv_heads * head_dim,
            config.effective_n_kv_heads * head_dim,
        )
        self.att_proj = nn.Linear(
            config.d_model, sum(self.fused_dims), bias=config.include_bias, device=config.init_device
        )
        # Feed-forward input projection.
        self.ff_proj = nn.Linear(
            config.d_model, self.hidden_size, bias=config.include_bias, device=config.init_device
        )

        # Layer norms.
        self.attn_norm = LayerNorm.build(config, size=config.d_model)
        self.ff_norm = LayerNorm.build(config, size=config.d_model)

    def reset_parameters(self):
        super().reset_parameters()
        self.attn_norm.reset_parameters()
        self.ff_norm.reset_parameters()
        # NOTE: the standard deviation for these weights does not depend on the layer.

        if self.config.init_fn == InitFnType.normal:
            std = self.config.init_std
            cutoff_factor = self.config.init_cutoff_factor
        elif self.config.init_fn == InitFnType.mitchell:
            std = 1 / math.sqrt(self.config.d_model)
            cutoff_factor = self.config.init_cutoff_factor or 3.0
        elif self.config.init_fn == InitFnType.full_megatron:
            std = self.config.init_std
            cutoff_factor = self.config.init_cutoff_factor or 3.0
        else:
            raise NotImplementedError(self.config.init_fn)

        init_normal(self.att_proj, std, cutoff_factor)
        init_normal(self.ff_proj, std, cutoff_factor)

    def forward(
        self,
        x: torch.Tensor,
        attention_bias: Optional[torch.Tensor] = None,
        layer_past: Optional[Tuple[torch.Tensor, torch.Tensor]] = None,
        use_cache: bool = False,
        max_doc_len: Optional[int] = None,
        cu_doc_lens: Optional[torch.Tensor] = None,
    ) -> Tuple[torch.Tensor, Optional[Tuple[torch.Tensor, torch.Tensor]]]:
        # Get query, key, value projections.
        # shape:
        #  - for regular attn q, k, v: (batch_size, seq_len, d_model)
        #  - for multi-query attn q: (batch_size, seq_len, d_model)
        #                      k, v: (batch_size, seq_len, d_model // n_heads)
        #  - for group query attn q: (batch_size, seq_len, d_model)
        #                      k, v: (batch_size, seq_len, d_model // n_kv_heads)

        # apply norm before
        if not self.config.norm_after:
            if self._activation_checkpoint_fn is not None:
<<<<<<< HEAD
                qkv = self._activation_checkpoint_fn(self.attn_norm, x)
            else:
                qkv = self.attn_norm(x)
        else:
            qkv = x

        qkv = self.att_proj(qkv)
=======
                h = self._activation_checkpoint_fn(self.attn_norm, x)
            else:
                h = self.attn_norm(x)
        else:
            h = x

        qkv = self.att_proj(h)
>>>>>>> 6c3373fa

        if self.config.clip_qkv is not None:
            qkv.clamp_(min=-self.config.clip_qkv, max=self.config.clip_qkv)

        q, k, v = qkv.split(self.fused_dims, dim=-1)

        # Get attention scores.
        if self._activation_checkpoint_fn is not None:
            att, cache = self._activation_checkpoint_fn(  # type: ignore
                self.attention,
                q,
                k,
                v,
                attention_bias,
                layer_past=layer_past,
                use_cache=use_cache,
                max_doc_len=max_doc_len,
                cu_doc_lens=cu_doc_lens,
            )
        else:
            att, cache = self.attention(
                q,
                k,
                v,
                attention_bias,
                layer_past=layer_past,
                use_cache=use_cache,
                max_doc_len=max_doc_len,
                cu_doc_lens=cu_doc_lens,
            )

        if self.config.norm_after:
            if self._activation_checkpoint_fn is not None:
                att = self._activation_checkpoint_fn(self.attn_norm, att)
            else:
                att = self.attn_norm(att)

        # Add attention scores.
        # shape: (B, T, C)
        x = x + self.dropout(att)

        # Add feed-forward projection.
        # shape: (batch_size, seq_len, d_model)
        og_x = x

        if not self.config.norm_after:
            if self._activation_checkpoint_fn is not None:
                x = self._activation_checkpoint_fn(self.ff_norm, x)  # type: ignore
            else:
                x = self.ff_norm(x)

        x = self.ff_proj(x)

        if self._activation_checkpoint_fn is not None:
            x = self._activation_checkpoint_fn(self.act, x)  # type: ignore
        else:
            x = self.act(x)
        x = self.ff_out(x)

        if self.config.norm_after:
            if self._activation_checkpoint_fn is not None:
                x = self._activation_checkpoint_fn(self.ff_norm, x)  # type: ignore
            else:
                x = self.ff_norm(x)

        x = self.dropout(x)
        x = og_x + x

        return x, cache


class OLMoLlamaBlock(OLMoBlock):
    """
    This is a transformer block where the output is computed as ``MLP(LN(x + Attention(LN(x))))``
    (plus another skip connection). This block is similar to `OLMoSequentialBlock`
    but some operations have slightly different implementations to imitate the
    behavior of Llama.
    """

    def __init__(self, layer_id: int, config: ModelConfig, cache: BufferCache):
        super().__init__(layer_id, config, cache)
        # Layer norms.
        self.attn_norm = LayerNorm.build(config)
        self.ff_norm = LayerNorm.build(config)
        self.__cache = cache

        # Attention input projection. Projects x -> (q, k, v)
        if config.multi_query_attention:
            q_proj_out_dim = config.d_model
            k_proj_out_dim = config.d_model // config.n_heads
            v_proj_out_dim = config.d_model // config.n_heads
        else:
            q_proj_out_dim = config.d_model
            k_proj_out_dim = config.d_model
            v_proj_out_dim = config.d_model
        self.q_proj = nn.Linear(
            config.d_model, q_proj_out_dim, bias=config.include_bias, device=config.init_device
        )
        self.k_proj = nn.Linear(
            config.d_model, k_proj_out_dim, bias=config.include_bias, device=config.init_device
        )
        self.v_proj = nn.Linear(
            config.d_model, v_proj_out_dim, bias=config.include_bias, device=config.init_device
        )

        # Feed-forward input projection.
        self.ff_proj = nn.Linear(
            config.d_model, self.hidden_size, bias=config.include_bias, device=config.init_device
        )

    def reset_parameters(self):
        super().reset_parameters()
        self.attn_norm.reset_parameters()
        self.ff_norm.reset_parameters()
        # NOTE: the standard deviation for these weights does not depend on the layer.

        if self.config.init_fn == InitFnType.normal:
            std = self.config.init_std
            cutoff_factor = self.config.init_cutoff_factor
        elif self.config.init_fn == InitFnType.mitchell:
            std = 1 / math.sqrt(self.config.d_model)
            cutoff_factor = self.config.init_cutoff_factor or 3.0
        elif self.config.init_fn == InitFnType.full_megatron:
            std = self.config.init_std
            cutoff_factor = self.config.init_cutoff_factor or 3.0
        else:
            raise NotImplementedError(self.config.init_fn)

        init_normal(self.q_proj, std, cutoff_factor)
        init_normal(self.k_proj, std, cutoff_factor)
        init_normal(self.v_proj, std, cutoff_factor)
        init_normal(self.ff_proj, std, cutoff_factor)

    def _scaled_dot_product_attention(
        self,
        q: torch.Tensor,
        k: torch.Tensor,
        v: torch.Tensor,
        attn_mask: Optional[torch.Tensor] = None,
        dropout_p: float = 0.0,
        is_causal: bool = False,
        max_doc_len: Optional[int] = None,
        cu_doc_lens: Optional[torch.Tensor] = None,
    ) -> torch.Tensor:
        if max_doc_len is not None or cu_doc_lens is not None:
            raise NotImplementedError(
                f"attention document masking is not implemented for {self.__class__.__name__}"
            )

        attn_weights = torch.matmul(q, k.transpose(-2, -1)) / math.sqrt(q.size(-1))

        if is_causal:
            assert attn_mask is None

            query_len, key_len = q.shape[-2], k.shape[-2]  # could be different if layer_past not None
            attn_bias = get_causal_attention_bias(self.__cache, key_len, q.device)[:, :, :query_len, :key_len]
        elif attn_mask is not None:
            attn_bias = attn_mask.to(q.dtype)
        else:
            attn_bias = torch.zeros_like(attn_weights)

        attn_weights += attn_bias
        attn_weights = nn.functional.softmax(attn_weights, dim=-1).to(q.dtype)
        attn_weights = nn.functional.dropout(attn_weights, p=dropout_p)
        return torch.matmul(attn_weights, v)

    def forward(
        self,
        x: torch.Tensor,
        attention_bias: Optional[torch.Tensor] = None,
        layer_past: Optional[Tuple[torch.Tensor, torch.Tensor]] = None,
        use_cache: bool = False,
        max_doc_len: Optional[int] = None,
        cu_doc_lens: Optional[torch.Tensor] = None,
    ) -> Tuple[torch.Tensor, Optional[Tuple[torch.Tensor, torch.Tensor]]]:
        # Get query, key, value projections.
        # shape:
        #  - for regular attn q, k, v: (batch_size, seq_len, d_model)
        #  - for multi-query attn q: (batch_size, seq_len, d_model)
        #                      k, v: (batch_size, seq_len, d_model // n_heads)
        x_normed = self.attn_norm(x)
        q = self.q_proj(x_normed)
        k = self.k_proj(x_normed)
        v = self.v_proj(x_normed)

        if self.config.clip_qkv is not None:
            q.clamp_(min=-self.config.clip_qkv, max=self.config.clip_qkv)
            k.clamp_(min=-self.config.clip_qkv, max=self.config.clip_qkv)
            v.clamp_(min=-self.config.clip_qkv, max=self.config.clip_qkv)

        # Get attention scores.
        att, cache = self.attention(
            q,
            k,
            v,
            attention_bias,
            layer_past=layer_past,
            use_cache=use_cache,
            max_doc_len=max_doc_len,
            cu_doc_lens=cu_doc_lens,
        )

        # Add attention scores.
        # shape: (B, T, C)
        x = x + self.dropout(att)

        # Add feed-forward projection.
        # shape: (batch_size, seq_len, d_model)
        og_x = x
        if self._activation_checkpoint_fn is not None:
            x = self._activation_checkpoint_fn(self.ff_norm, x)  # type: ignore
        else:
            x = self.ff_norm(x)
        x = self.ff_proj(x)
        if self._activation_checkpoint_fn is not None:
            x = self._activation_checkpoint_fn(self.act, x)  # type: ignore
        else:
            x = self.act(x)
        x = self.ff_out(x)
        x = self.dropout(x)
        x = og_x + x

        return x, cache


class OLMoOutput(NamedTuple):
    logits: torch.FloatTensor
    """
    A tensor of shape `(batch_size, seq_len, vocab_size)` representing the log probabilities
    for the next token *before* normalization via (log) softmax.
    """

    attn_key_values: Optional[List[Tuple[torch.Tensor, torch.Tensor]]]
    """
    Attention keys and values from each block.
    """

    hidden_states: Optional[Tuple[torch.Tensor, ...]]
    """
    Hidden states from each block.
    """


class OLMoGenerateOutput(NamedTuple):
    token_ids: torch.LongTensor
    """
    The generated token IDs, a tensor of shape `(batch_size, beam_size, max_steps)`.
    These do *not* include the original input IDs.
    """

    scores: torch.FloatTensor
    """
    The scores of the generated sequences, a tensor of shape `(batch_size, beam_size)`.
    """


class OLMoBlockGroup(nn.ModuleList):
    def __init__(self, config: ModelConfig, layer_offset: int, modules: Optional[Iterable[nn.Module]] = None):
        super().__init__(modules)
        self.config = config
        self.layer_offset = layer_offset
        self.activation_checkpointing_strategy: Optional[ActivationCheckpointingStrategy] = None
        self._activation_checkpoint_fn = activation_checkpoint_function(self.config)

    def forward(
        self,
        x: torch.Tensor,
        attention_bias: Optional[torch.FloatTensor] = None,
        layers_past: Optional[List[Tuple[torch.Tensor, torch.Tensor]]] = None,
        use_cache: bool = False,
        max_doc_len: Optional[int] = None,
        cu_doc_lens: Optional[torch.Tensor] = None,
    ) -> Tuple[torch.Tensor, Optional[List[Tuple[torch.Tensor, torch.Tensor]]]]:
        attn_key_values: Optional[List[Tuple[torch.Tensor, torch.Tensor]]] = [] if use_cache else None
        for block_idx, block in enumerate(self):
            layer_past = None if layers_past is None else layers_past[block_idx]
            block_idx += self.layer_offset
            if should_checkpoint_block(self.activation_checkpointing_strategy, block_idx):
                # shape: (batch_size, seq_len, d_model)
                x, cache = self._activation_checkpoint_fn(  # type: ignore
                    block,
                    x,
                    attention_bias=attention_bias,
                    layer_past=layer_past,
                    use_cache=use_cache,
                    max_doc_len=max_doc_len,
                    cu_doc_lens=cu_doc_lens,
                )
            else:
                # shape: (batch_size, seq_len, d_model)
                x, cache = block(
                    x,
                    attention_bias=attention_bias,
                    layer_past=layer_past,
                    use_cache=use_cache,
                    max_doc_len=max_doc_len,
                    cu_doc_lens=cu_doc_lens,
                )
            if attn_key_values is not None:
                assert cache is not None
                attn_key_values.append(cache)
        return x, attn_key_values

    def reset_parameters(self):
        for block in self:
            block.reset_parameters()

    def set_activation_checkpointing(
        self, strategy: Optional[ActivationCheckpointingStrategy], checkpoint_func: Optional[Callable] = None
    ):
        self.activation_checkpointing_strategy = strategy
        for block in self:
            block.set_activation_checkpointing(strategy, checkpoint_func=checkpoint_func)


class OLMo(nn.Module):
    def __init__(self, config: ModelConfig, init_params: bool = True):
        super().__init__()
        self.config = config
        self.__cache = BufferCache()

        # Validate config.
        if self.config.alibi and self.config.flash_attention:
            raise OLMoConfigurationError("ALiBi is currently not supported with FlashAttention")

        if self.config.alibi and self.config.rope:
            raise OLMoConfigurationError("ALiBi and RoPE are mutually exclusive")

        if self.config.embedding_size is not None and self.config.embedding_size != self.config.vocab_size:
            if self.config.embedding_size < self.config.vocab_size:
                raise OLMoConfigurationError("embedding size should be at least as big as vocab size")
            elif self.config.embedding_size % 128 != 0:
                import warnings

                warnings.warn(
                    "Embedding size is not a multiple of 128! This could hurt throughput performance.", UserWarning
                )

        self.activation_checkpointing_strategy: Optional[ActivationCheckpointingStrategy] = None
        self._activation_checkpoint_fn: Callable = activation_checkpoint_function(self.config)

        if not (
            0 < self.config.block_group_size <= self.config.n_layers
            and self.config.n_layers % self.config.block_group_size == 0
        ):
            raise OLMoConfigurationError("n layers must be divisible by block group size")

        torch.backends.cuda.enable_flash_sdp(True)
        torch.backends.cuda.enable_mem_efficient_sdp(False)  # this is super slow so make sure torch won't use it

        self.transformer = nn.ModuleDict(
            dict(
                wte=nn.Embedding(
                    config.embedding_size or config.vocab_size, config.d_model, device=config.init_device
                ),
                emb_drop=Dropout(config.embedding_dropout),
                ln_f=LayerNorm.build(config),
            )
        )
        if config.separate_infgram_wte:
            self.transformer.update({"infgram_wte": nn.Embedding(config.embedding_size or config.vocab_size, config.d_model, device=config.init_device)})

        blocks = [OLMoBlock.build(i, config, self.__cache) for i in range(config.n_layers)]
        if self.config.block_group_size > 1:
            block_groups = [
                OLMoBlockGroup(config, i, blocks[i : i + config.block_group_size])
                for i in range(0, config.n_layers, config.block_group_size)
            ]
            self.transformer.update({"block_groups": nn.ModuleList(block_groups)})
        else:
            self.transformer.update({"blocks": nn.ModuleList(blocks)})

        if not (self.config.alibi or self.config.rope):
            self.transformer.update(
                {"wpe": nn.Embedding(config.max_sequence_length, config.d_model, device=config.init_device)}
            )
        if not config.weight_tying:
            self.transformer.update(
                {
                    "ff_out": nn.Linear(
                        config.d_model,
                        config.embedding_size or config.vocab_size,
                        bias=config.include_bias,
                        device=config.init_device,
                    )
                }
            )
        if config.embedding_layer_norm:
            self.transformer.update({"emb_norm": LayerNorm.build(config)})

        # When `init_device="meta"` FSDP will call `reset_parameters()` to initialize weights.
        if init_params and self.config.init_device != "meta":
            self.reset_parameters()
        self.__num_fwd_flops: Optional[int] = None
        self.__num_bck_flops: Optional[int] = None

        # Warm up cache.
        if self.config.alibi:
            get_causal_attention_bias(self.__cache, config.max_sequence_length, _non_meta_init_device(config))
            self.get_alibi_attention_bias(config.max_sequence_length, _non_meta_init_device(config))

    def set_activation_checkpointing(
        self, strategy: Optional[ActivationCheckpointingStrategy], checkpoint_func: Optional[Callable] = None
    ):
        self.activation_checkpointing_strategy = strategy
        if self.config.block_group_size != 1:
            for block_group in self.transformer.block_groups:
                block_group.set_activation_checkpointing(strategy, checkpoint_func=checkpoint_func)
        else:
            for block in self.transformer.blocks:
                block.set_activation_checkpointing(strategy, checkpoint_func=checkpoint_func)

    @property
    def device(self) -> torch.device:
        device: torch.device = self.transformer.wte.weight.device  # type: ignore
        if device.type == "meta":
            return _non_meta_init_device(self.config)
        else:
            return device

    def reset_parameters(self):
        log.info("Initializing model parameters...")
        # Top-level embeddings / linear layers.

        if self.config.init_fn == InitFnType.normal:
            # Note: We may potentially want to multiply the std by a factor of sqrt(d) in case of `scale_logits`
            # and `weight_tying`. However, we are currently not using either, and may need to rethink the init logic
            # if/when we do want it.
            wte_std = self.config.emb_init_std or self.config.init_std
            wte_cutoff_factor = self.config.init_cutoff_factor
        elif self.config.init_fn == InitFnType.mitchell:
            wte_std = self.config.emb_init_std or 1.0 / math.sqrt(self.config.d_model)
            wte_cutoff_factor = self.config.init_cutoff_factor or 3.0
        elif self.config.init_fn == InitFnType.full_megatron:
            wte_std = self.config.init_std
            if self.config.emb_init_std is not None:
                wte_std = self.config.emb_init_std
            elif self.config.scale_emb_init:
                wte_std *= math.sqrt(self.config.d_model)
            wte_cutoff_factor = self.config.init_cutoff_factor or 3.0
        else:
            raise NotImplementedError(self.config.init_fn)

        init_normal(self.transformer.wte, std=wte_std, init_cutoff_factor=wte_cutoff_factor)
        if self.config.separate_infgram_wte:
            init_normal(self.transformer.infgram_wte, std=wte_std, init_cutoff_factor=wte_cutoff_factor)

        if hasattr(self.transformer, "wpe"):
            if self.config.init_fn == InitFnType.normal:
                wpe_std = self.config.init_std
                wpe_cutoff_factor = self.config.init_cutoff_factor
            elif self.config.init_fn == InitFnType.mitchell:
                wpe_std = 1 / math.sqrt(self.config.d_model)
                wpe_cutoff_factor = self.config.init_cutoff_factor or 3.0
            elif self.config.init_fn == InitFnType.full_megatron:
                wpe_std = self.config.init_std
                wpe_cutoff_factor = self.config.init_cutoff_factor or 3.0
            else:
                raise NotImplementedError(self.config.init_fn)

            init_normal(self.transformer.wpe, std=wpe_std, init_cutoff_factor=wpe_cutoff_factor)

        # Top-level layer norm.
        self.transformer.ln_f.reset_parameters()  # type: ignore

        # Output weights.
        if hasattr(self.transformer, "ff_out"):
            if self.config.init_fn == InitFnType.normal:
                ff_out_std = self.config.init_std
                ff_out_cutoff_factor = self.config.init_cutoff_factor
            elif self.config.init_fn == InitFnType.mitchell:
                ff_out_std = 1 / math.sqrt(self.config.d_model)
                ff_out_cutoff_factor = self.config.init_cutoff_factor or 3.0
            elif self.config.init_fn == InitFnType.full_megatron:
                ff_out_std = 1 / math.sqrt(self.config.d_model)
                ff_out_cutoff_factor = self.config.init_cutoff_factor or 3.0
            else:
                raise NotImplementedError(self.config.init_fn)

            init_normal(self.transformer.ff_out, ff_out_std, ff_out_cutoff_factor)

        # Let the blocks handle themselves.
        if self.config.block_group_size == 1:
            for block in self.transformer.blocks:
                block.reset_parameters()
        else:
            for block_group in self.transformer.block_groups:
                block_group.reset_parameters()

    def get_alibi_attention_bias(self, seq_len: int, device: torch.device) -> torch.Tensor:
        if (alibi_bias := self.__cache.get("alibi_attention_bias")) is not None and alibi_bias.shape[
            -1
        ] >= seq_len:
            if alibi_bias.device != device:
                alibi_bias = alibi_bias.to(device)
                self.__cache["alibi_attention_bias"] = alibi_bias
            return alibi_bias
        with torch.autocast(device.type, enabled=False):
            alibi_bias = alibi_attention_bias(seq_len, self.config, device)
        self.__cache["alibi_attention_bias"] = alibi_bias
        return alibi_bias

    def forward(
        self,
        input_ids: torch.LongTensor,
        infgram_ntd: Optional[torch.LongTensor] = None,
        input_embeddings: Optional[torch.FloatTensor] = None,
        attention_mask: Optional[torch.Tensor] = None,
        attention_bias: Optional[torch.Tensor] = None,
        past_key_values: Optional[Sequence[Tuple[torch.Tensor, torch.Tensor]]] = None,
        use_cache: bool = False,
        last_logits_only: bool = False,
        output_hidden_states: Optional[bool] = None,
        doc_lens: Optional[torch.Tensor] = None,
        max_doc_lens: Optional[Sequence[int]] = None,
    ) -> OLMoOutput:
        """
        :param input_ids: A tensor of shape `(batch_size, seq_len)`.
        :param input_embeddings: A tensor of shape `(batch_size, seq_len, d_model)` with input
            embeddings. When provided, it is treated as the output of the input embedding layer.
        :param attention_mask: A tensor of shape `(batch_size, seq_len)` that indicates
            which input IDs are masked. A `1` value in the mask means that
            the corresponding input ID should *not* be ignored. A `0` means
            that the corresponding input ID is masked.

            This has the same meaning as the `attention_mask` in HuggingFace's `transformers`
            library.
        :param attention_bias: A tensor of shape `(batch_size, 1, seq_len, seq_len)`,
            `(1, 1, seq_len, seq_len)`, or `(seq_len, seq_len)`. This is used
            to introduce causal or other biases.

            If the tensor is a bool or byte tensor, a `True` or `1` at `attention_bias[:, :, i, j]`
            indicates that the i-th element in the sequence is allowed to attend to the j-th
            element in the sequence.

            If the tensor is a float tensor, it will just be added to the attention
            scores before the softmax.

            The default is causal, which corresponds to a lower-diagonal byte matrix of ones.
        :param past_key_values: Pre-computed keys and values for each attention block.
            Can be used to speed up sequential decoding. The `input_ids` which have
            their past given to this model should not be passed as `input_ids` as they have already been computed.
        :param use_cache: If `True`, return key and value tensors for each block.
        :param last_logits_only: If `True`, only compute the logits for the last token of each sequence.
            This can speed up decoding when you only care about the next token.
        :param doc_lens: Document lengths to use in attention for intra-document masking.
            Shape `(batch_size, max_docs)`.
        :param max_doc_lens: Maximum document length for each instance in the batch.
        """
        output_hidden_states = output_hidden_states if output_hidden_states is not None else False

        if past_key_values:
            assert len(past_key_values) == self.config.n_layers

        batch_size, seq_len = input_ids.size() if input_embeddings is None else input_embeddings.size()[:2]
        if past_key_values is None:
            past_length = 0
        else:
            past_length = past_key_values[0][0].size(-2)

        max_doc_len: Optional[int] = None
        cu_doc_lens: Optional[torch.Tensor] = None
        if doc_lens is not None and max_doc_lens is not None:
            max_doc_len = max(max_doc_lens)
            cu_doc_lens = get_cumulative_document_lengths(doc_lens)

        # Get embeddings of input.
        # shape: (batch_size, seq_len, d_model)
        x = self.transformer.wte(input_ids) if input_embeddings is None else input_embeddings  # type: ignore

        if infgram_ntd is not None:
            if self.config.separate_infgram_wte:
                infgram_emb = self.transformer.infgram_wte(infgram_ntd).mean(dim=-2)
            else:
                infgram_emb = self.transformer.wte(infgram_ntd).mean(dim=-2)
            x = x + infgram_emb

        # Apply embedding layer norm.
        if self.config.embedding_layer_norm:
            x = self.transformer.emb_norm(x)

        if not (self.config.alibi or self.config.rope):
            # Get positional embeddings.
            # shape: (1, seq_len)
            pos = torch.arange(past_length, past_length + seq_len, dtype=torch.long, device=x.device).unsqueeze(0)
            # shape: (1, seq_len, d_model)
            pos_emb = self.transformer.wpe(pos)  # type: ignore
            x = pos_emb + x

        # Apply dropout.
        # shape: (batch_size, seq_len, d_model)
        x = self.transformer.emb_drop(x)  # type: ignore

        # Transform the attention mask into what the blocks expect.
        if attention_mask is not None:
            # shape: (batch_size, 1, 1, seq_len)
            attention_mask = attention_mask.to(dtype=torch.float).view(batch_size, -1)[:, None, None, :]
            attention_mask = (1.0 - attention_mask) * torch.finfo(attention_mask.dtype).min

        # Merge attention mask with attention bias.
        if (
            attention_bias is not None
            or attention_mask is not None
            or self.config.alibi
            # NOTE (epwalsh): we need to initialize the attn bias in order for attn to work properly
            # with key+value cache. Otherwise `F.scaled_dot_product_attention()` doesn't seem to compute
            # scores correctly.
            or past_key_values is not None
        ):
            if attention_bias is None and self.config.alibi:
                attention_bias = get_causal_attention_bias(
                    self.__cache, past_length + seq_len, x.device
                ) + self.get_alibi_attention_bias(past_length + seq_len, x.device)
            elif attention_bias is None:
                attention_bias = get_causal_attention_bias(self.__cache, past_length + seq_len, x.device)
            elif attention_bias.dtype in (torch.int8, torch.bool):
                attention_bias = attention_bias.to(dtype=torch.float)
                attention_bias.masked_fill_(attention_bias == 0.0, torch.finfo(attention_bias.dtype).min)

            # Transform to the right shape and data type.
            mask_len = seq_len
            if attention_mask is not None:
                mask_len = attention_mask.shape[-1]
            elif past_key_values is not None:
                mask_len = past_key_values[0][0].shape[-2] + seq_len
            attention_bias = attention_bias[:, :, :mask_len, :mask_len].to(dtype=torch.float)

            # Add in the masking bias.
            if attention_mask is not None:
                attention_bias = attention_bias + attention_mask
                # Might get -infs after adding attention mask, since dtype.min + dtype.min = -inf.
                # `F.scaled_dot_product_attention()` doesn't handle -inf like you'd expect, instead
                # it can produce NaNs.
                ensure_finite_(attention_bias, check_neg_inf=True, check_pos_inf=False)

        attn_key_values: Optional[List[Tuple[torch.Tensor, torch.Tensor]]] = [] if use_cache else None

        # decoder layers
        all_hidden_states = []

        # Apply blocks one-by-one.
        if self.config.block_group_size == 1:
            for block_idx, block in enumerate(self.transformer.blocks):
                if output_hidden_states:
                    # add hidden states
                    all_hidden_states.append(x)

                layer_past = None if past_key_values is None else past_key_values[block_idx]
                if should_checkpoint_block(self.activation_checkpointing_strategy, block_idx):
                    # shape: (batch_size, seq_len, d_model)
                    x, cache = self._activation_checkpoint_fn(
                        block,
                        x,
                        attention_bias=attention_bias,
                        layer_past=layer_past,
                        use_cache=use_cache,
                        max_doc_len=max_doc_len,
                        cu_doc_lens=cu_doc_lens,
                    )
                else:
                    # shape: (batch_size, seq_len, d_model)
                    x, cache = block(
                        x,
                        attention_bias=attention_bias,
                        layer_past=layer_past,
                        use_cache=use_cache,
                        max_doc_len=max_doc_len,
                        cu_doc_lens=cu_doc_lens,
                    )

                if attn_key_values is not None:
                    assert cache is not None
                    attn_key_values.append(cache)
        else:
            for group_idx, block_group in enumerate(self.transformer.block_groups):
                if output_hidden_states:
                    # add hidden states
                    all_hidden_states.append(x)

                layers_past = (
                    None
                    if past_key_values is None
                    else past_key_values[
                        group_idx * self.config.block_group_size : (group_idx + 1) * self.config.block_group_size
                    ]
                )
                x, cache = block_group(
                    x,
                    attention_bias=attention_bias,
                    layers_past=layers_past,
                    use_cache=use_cache,
                    max_doc_len=max_doc_len,
                    cu_doc_lens=cu_doc_lens,
                )
                if attn_key_values is not None:
                    assert cache is not None
                    attn_key_values.extend(cache)

        if last_logits_only:
            # shape: (batch_size, 1, d_model)
            x = x[:, -1, :].unsqueeze(1)

        # Apply final layer norm.
        # shape: (batch_size, seq_len or 1, d_model)
        x = self.transformer.ln_f(x)  # type: ignore
        if output_hidden_states:
            # add final hidden state post-final-layernorm, following HuggingFace's convention
            all_hidden_states.append(x)

        # Get logits.
        # shape: (batch_size, seq_len or 1, vocab_size)
        if self.config.weight_tying:
            logits = F.linear(x, self.transformer.wte.weight, None)  # type: ignore
        else:
            logits = self.transformer.ff_out(x)  # type: ignore
        if self.config.scale_logits:
            logits.mul_(1 / math.sqrt(self.config.d_model))

        return OLMoOutput(
            logits=logits,
            attn_key_values=attn_key_values,
            hidden_states=tuple(all_hidden_states) if output_hidden_states else None,
        )

    def get_fsdp_wrap_policy(self, wrap_strategy: Optional[FSDPWrapStrategy] = None):
        if wrap_strategy is None:
            return None

        # The 'recurse' mode for the wrap function does not behave like you'd expect.
        # Even if we return False, it may still recurse because PyTorch does what it wants,
        # not what you want. This causes issues when, for example, we want to wrap 'ff_out' (a linear layer)
        # but not other linear layers within a block.
        # So we have to explicitly tell PyTorch which linear layers to wrap, and we also just
        # return True in 'recurse' mode for simplicity.
        size_based_module_to_wrap = {self.transformer.wte}
        if self.config.separate_infgram_wte:
            size_based_module_to_wrap.add(self.transformer.infgram_wte)
        if hasattr(self.transformer, "ff_out"):
            size_based_module_to_wrap.add(self.transformer.ff_out)

        if wrap_strategy == FSDPWrapStrategy.by_block:

            def fsdp_wrap_fn(module, recurse: bool = True, nonwrapped_numel: int = 0):
                del nonwrapped_numel
                wrap = isinstance(module, OLMoBlock)
                if recurse:
                    return True
                else:
                    return wrap

            return fsdp_wrap_fn
        elif wrap_strategy == FSDPWrapStrategy.by_block_and_size:

            def fsdp_wrap_fn(module, recurse: bool = True, nonwrapped_numel: int = 0):
                del nonwrapped_numel
                wrap = isinstance(module, (OLMoBlock,)) or module in size_based_module_to_wrap
                if recurse:
                    return True
                else:
                    return wrap

            return fsdp_wrap_fn
        elif wrap_strategy == FSDPWrapStrategy.by_block_group:
            if self.config.block_group_size <= 1:
                raise OLMoConfigurationError(
                    "'by_block_group' FSDP wrapping strategy requires block group size greater than 1"
                )

            def fsdp_wrap_fn(module, recurse: bool = True, nonwrapped_numel: int = 0):
                del nonwrapped_numel
                wrap = isinstance(module, OLMoBlockGroup)
                if recurse:
                    return True
                else:
                    return wrap

            return fsdp_wrap_fn
        elif wrap_strategy == FSDPWrapStrategy.by_block_group_and_size:
            if self.config.block_group_size <= 1:
                raise OLMoConfigurationError(
                    "'by_block_group_and_size' FSDP wrapping strategy requires block group size greater than 1"
                )

            def fsdp_wrap_fn(module, recurse: bool = True, nonwrapped_numel: int = 0):
                del nonwrapped_numel
                wrap = isinstance(module, (OLMoBlockGroup,)) or module in size_based_module_to_wrap
                if recurse:
                    return True
                else:
                    return wrap

            return fsdp_wrap_fn
        elif wrap_strategy == FSDPWrapStrategy.size_based:
            from torch.distributed.fsdp.wrap import size_based_auto_wrap_policy

            return size_based_auto_wrap_policy
        elif wrap_strategy in {
            FSDPWrapStrategy.one_in_two,
            FSDPWrapStrategy.one_in_three,
            FSDPWrapStrategy.one_in_four,
            FSDPWrapStrategy.one_in_five,
        }:
            c = {
                FSDPWrapStrategy.one_in_two: 2,
                FSDPWrapStrategy.one_in_three: 3,
                FSDPWrapStrategy.one_in_four: 4,
                FSDPWrapStrategy.one_in_five: 5,
            }[wrap_strategy]

            def fsdp_wrap_fn(module, recurse: bool = True, nonwrapped_numel: int = 0):
                del nonwrapped_numel
                wrap = isinstance(module, OLMoBlock) and module.layer_id % c == 0
                if recurse:
                    return True
                else:
                    return wrap

            return fsdp_wrap_fn
        else:
            raise NotImplementedError(wrap_strategy)

    def num_params(self, include_embedding: bool = True) -> int:
        """
        Get the total number of parameters.
        """
        params = (np for np in self.named_parameters())
        if not include_embedding:
            params = filter(  # type: ignore
                lambda np: ".wte." not in np[0] and ".infgram_wte." not in np[0] and ".wpe." not in np[0],
                params,
            )
        return sum(p.numel() for _, p in params)

    @property
    def num_fwd_flops(self):
        if self.__num_fwd_flops:
            return self.__num_fwd_flops

        # embedding table is just a lookup in the forward pass
        n_params = self.num_params(include_embedding=False)
        # the number of parameters is approximately the number of multiply-accumulates (MAC) in the network
        # each MAC has 2 FLOPs - we multiply by 2 ie 2 * n_param
        # this gets us FLOPs / token
        params_flops_per_token = 2 * n_params
        # there are 2 FLOPS per mac; there is A=Q*K^T and out=A*V ops (ie mult by 2)
        attn_flops_per_token = (
            self.config.n_layers * 2 * 2 * (self.config.d_model * self.config.max_sequence_length)
        )
        self.__num_fwd_flops = params_flops_per_token + attn_flops_per_token
        return self.__num_fwd_flops

    @property
    def num_bck_flops(self):
        if self.__num_bck_flops:
            return self.__num_bck_flops

        n_params = self.num_params()
        params_flops_per_token = 4 * n_params
        attn_flops_per_token = self.config.n_layers * 8 * (self.config.d_model * self.config.max_sequence_length)
        self.__num_bck_flops = params_flops_per_token + attn_flops_per_token
        return self.__num_bck_flops

    def generate(
        self,
        input_ids: torch.LongTensor,
        attention_mask: Optional[torch.Tensor] = None,
        attention_bias: Optional[torch.Tensor] = None,
        max_steps: int = 10,
        beam_size: int = 1,
        per_node_beam_size: Optional[int] = None,
        sampler: Optional[Sampler] = None,
        min_steps: Optional[int] = None,
        final_sequence_scorer: Optional[FinalSequenceScorer] = None,
        constraints: Optional[List[Constraint]] = None,
    ) -> OLMoGenerateOutput:
        """
        Generate token IDs using beam search.

        Note that by default ``beam_size`` is set to 1, which is greedy decoding.

        :param input_ids: A tensor of shape `(batch_size, seq_len)`.
        :param attention_mask: A optional tensor of shape `(batch_size, seq_len)`, the same
            as for the forward method.
        :param attention_bias: A tensor of shape
            `(batch_size, 1, seq_len + tokens_to_generate, seq_len + tokens_to_generate)`,
            the same as for the forward method except only one shape is excepted here.

        For an explanation of the other arguments, see :class:`BeamSearch`.
        """
        beam_search = BeamSearch(
            self.config.eos_token_id,
            max_steps=max_steps,
            beam_size=beam_size,
            per_node_beam_size=per_node_beam_size,
            sampler=sampler,
            min_steps=min_steps,
            final_sequence_scorer=final_sequence_scorer,
            constraints=constraints,
        )

        # Validate inputs.
        batch_size, seq_len = input_ids.shape
        if attention_mask is not None:
            assert attention_mask.shape == (batch_size, seq_len)
        if attention_bias is not None:
            assert len(attention_bias.shape) == 4
            assert attention_bias.shape[:2] == (batch_size, 1)
            assert (
                seq_len + beam_search.max_steps
                <= attention_bias.shape[2]
                == attention_bias.shape[3]
                <= self.config.max_sequence_length
            )

        tokens_generated = 0

        def flatten_past_key_values(
            past_key_values: List[Tuple[torch.Tensor, torch.Tensor]],
        ) -> Dict[str, torch.Tensor]:
            out = {}
            for i, (key, value) in enumerate(past_key_values):
                out[f"past_key_{i}"] = key
                out[f"past_value_{i}"] = value
            return out

        def unflatten_past_key_values(
            past_key_values: Dict[str, torch.Tensor],
        ) -> List[Tuple[torch.Tensor, torch.Tensor]]:
            out = []
            for i in range(self.config.n_layers):
                past_key = past_key_values[f"past_key_{i}"]
                past_value = past_key_values[f"past_value_{i}"]
                out.append((past_key, past_value))
            return out

        def step(
            last_predictions: torch.Tensor, state: dict[str, torch.Tensor]
        ) -> tuple[torch.Tensor, dict[str, torch.Tensor]]:
            nonlocal tokens_generated

            attention_mask = state.get("attention_mask")
            attention_bias = state.get("attention_bias")

            if tokens_generated > 0:
                past_key_values = unflatten_past_key_values(state)
                input_ids = last_predictions.unsqueeze(1)
                if attention_mask is not None:
                    group_size = input_ids.shape[0]
                    attention_mask = torch.cat((attention_mask, attention_mask.new_ones((group_size, 1))), dim=-1)
            else:
                past_key_values = None
                input_ids = state["input_ids"]

            tokens_generated += 1

            # Run forward pass of model to get logits, then normalize to get log probs.
            output = self(
                input_ids,
                attention_mask=attention_mask,
                attention_bias=attention_bias,
                past_key_values=past_key_values,
                use_cache=True,
                last_logits_only=True,
            )
            log_probs = F.log_softmax(output.logits[:, -1, :], dim=-1)

            # Create new state.
            state = flatten_past_key_values(output.attn_key_values)
            if attention_mask is not None:
                state["attention_mask"] = attention_mask
            if attention_bias is not None:
                state["attention_bias"] = attention_bias

            return log_probs, state

        initial_preds = input_ids.new_zeros((batch_size,))  # This is arbitrary, we won't use this.
        state: dict[str, torch.Tensor] = {"input_ids": input_ids}
        if attention_mask is not None:
            state["attention_mask"] = attention_mask
        if attention_bias is not None:
            state["attention_bias"] = attention_bias
        with torch.no_grad():
            token_ids, scores = beam_search.search(initial_preds, state, step)

        return OLMoGenerateOutput(
            token_ids=token_ids,  # type: ignore[arg-type]
            scores=scores,  # type: ignore[arg-type]
        )

    @classmethod
    def from_checkpoint(
        cls, checkpoint_dir: PathOrStr, device: str = "cpu", checkpoint_type: Optional[CheckpointType] = None
    ) -> OLMo:
        """
        Load an OLMo model from a checkpoint.
        """
        from .util import resource_path

        # Guess checkpoint type.
        if checkpoint_type is None:
            try:
                if resource_path(checkpoint_dir, "model.pt").is_file():
                    checkpoint_type = CheckpointType.unsharded
                else:
                    checkpoint_type = CheckpointType.sharded
            except FileNotFoundError:
                checkpoint_type = CheckpointType.sharded

        # Load config.
        config_path = resource_path(checkpoint_dir, "config.yaml")
        model_config = ModelConfig.load(config_path, key="model", validate_paths=False)

        if checkpoint_type == CheckpointType.unsharded:
            # Initialize model (always on CPU to start with so we don't run out of GPU memory).
            model_config.init_device = "cpu"
            model = OLMo(model_config)

            # Load state dict directly to target device.
            state_dict_path = resource_path(checkpoint_dir, "model.pt")
            state_dict = torch.load(state_dict_path, map_location="cpu")
            model.load_state_dict(model._make_state_dict_compatible(state_dict)[0])
            model = model.to(torch.device(device))
        else:
            train_config = TrainConfig.load(config_path)
            if train_config.sharded_checkpointer == ShardedCheckpointerType.olmo_core:
                from olmo_core.distributed.checkpoint import (  # type: ignore
                    load_model_and_optim_state,
                )

                model_config.init_device = device
                model = OLMo(model_config)
                load_model_and_optim_state(checkpoint_dir, model)
            else:
                # train_config.sharded_checkpointer == ShardedCheckpointerType.torch_new
                from .checkpoint import load_model_state

                # Initialize model on target device. In this case the state dict is loaded in-place
                # so it's not necessary to start on CPU if the target device is a GPU.
                model_config.init_device = device
                model = OLMo(model_config)

                # Load state dict in place.
                load_model_state(checkpoint_dir, model)

        return model.eval()

    def _make_state_dict_compatible(
        self, state_dict: Dict[str, torch.Tensor]
    ) -> Tuple[Dict[str, torch.Tensor], Dict[str, Set[str]]]:
        """
        Handles some cases where the state dict is valid yet may need to be transformed in order to
        be loaded.

        This modifies the state dict in-place and also returns it, along with a mapping of original key
        names to new key names in cases where the keys were simply renamed. That mapping can be used
        to make a corresponding optimizer state dict compatible as well.
        """
        import re
        from fnmatch import fnmatch

        new_keys_to_og_keys: Dict[str, str] = {}

        # Remove "_fsdp_wrapped_module." prefix from all keys. We don't want this prefix when the model is
        # not wrapped in FSDP. And when the model is wrapped in FSDP, loading this state dict will still work
        # fine without the prefixes. This also simplifies the other steps below.
        for key in list(state_dict.keys()):
            state_dict[(new_key := key.replace("_fsdp_wrapped_module.", ""))] = state_dict.pop(key)
            new_keys_to_og_keys[new_key] = key

        # For backwards compatibility prior to fixing https://github.com/allenai/LLM/issues/222
        if self.config.block_type == BlockType.sequential:
            for key in list(state_dict.keys()):
                if fnmatch(key, "transformer.*.norm.weight"):
                    tensor = state_dict.pop(key)
                    state_dict[(new_key := key.replace("norm.weight", "attn_norm.weight"))] = tensor
                    new_keys_to_og_keys[new_key] = new_keys_to_og_keys[key]
                    state_dict[(new_key := key.replace("norm.weight", "ff_norm.weight"))] = tensor.clone()
                    new_keys_to_og_keys[new_key] = new_keys_to_og_keys[key]
                    del new_keys_to_og_keys[key]
                elif fnmatch(key, "transformer.*.norm.bias"):
                    tensor = state_dict.pop(key)
                    state_dict[(new_key := key.replace("norm.bias", "attn_norm.bias"))] = tensor
                    new_keys_to_og_keys[new_key] = new_keys_to_og_keys[key]
                    state_dict[(new_key := key.replace("norm.bias", "ff_norm.bias"))] = tensor.clone()
                    new_keys_to_og_keys[new_key] = new_keys_to_og_keys[key]
                    del new_keys_to_og_keys[key]

        # For loading a state dict that was saved with a different `block_group_size`.
        if "transformer.block_groups.0.0.attn_out.weight" in state_dict.keys():
            state_dict_block_group_size = len(
                [k for k in state_dict.keys() if fnmatch(k, "transformer.block_groups.0.*.attn_out.weight")]
            )
        else:
            state_dict_block_group_size = 1
        if self.config.block_group_size != state_dict_block_group_size:
            log.info(
                f"Regrouping state dict blocks from group size {state_dict_block_group_size} to "
                f"group size {self.config.block_group_size}"
            )
            # For simplicity we're first going to flatten out the block groups in the state dict (if necessary)
            # and then (re-)group them into the right block sizes.
            if state_dict_block_group_size > 1:
                for key in list(state_dict.keys()):
                    if (m := re.match(r"transformer.block_groups\.(\d+)\.(\d+)\..*", key)) is not None:
                        group_idx, group_block_idx = int(m.group(1)), int(m.group(2))
                        block_idx = (group_idx * state_dict_block_group_size) + group_block_idx
                        state_dict[
                            (
                                new_key := key.replace(
                                    f"block_groups.{group_idx}.{group_block_idx}.", f"blocks.{block_idx}."
                                )
                            )
                        ] = state_dict.pop(key)
                        new_keys_to_og_keys[new_key] = new_keys_to_og_keys.pop(key)

            if self.config.block_group_size > 1:
                # Group the state dict blocks into the right block size.
                for key in list(state_dict.keys()):
                    if (m := re.match(r"transformer.blocks\.(\d+)\..*", key)) is not None:
                        block_idx = int(m.group(1))
                        group_idx, group_block_idx = (
                            block_idx // self.config.block_group_size,
                            block_idx % self.config.block_group_size,
                        )
                        state_dict[
                            (
                                new_key := key.replace(
                                    f"blocks.{block_idx}.", f"block_groups.{group_idx}.{group_block_idx}."
                                )
                            )
                        ] = state_dict.pop(key)
                        new_keys_to_og_keys[new_key] = new_keys_to_og_keys.pop(key)

        og_keys_to_new: Dict[str, Set[str]] = defaultdict(set)
        for new_key, og_key in new_keys_to_og_keys.items():
            og_keys_to_new[og_key].add(new_key)

        return state_dict, og_keys_to_new<|MERGE_RESOLUTION|>--- conflicted
+++ resolved
@@ -739,15 +739,6 @@
         # apply norm before
         if not self.config.norm_after:
             if self._activation_checkpoint_fn is not None:
-<<<<<<< HEAD
-                qkv = self._activation_checkpoint_fn(self.attn_norm, x)
-            else:
-                qkv = self.attn_norm(x)
-        else:
-            qkv = x
-
-        qkv = self.att_proj(qkv)
-=======
                 h = self._activation_checkpoint_fn(self.attn_norm, x)
             else:
                 h = self.attn_norm(x)
@@ -755,7 +746,6 @@
             h = x
 
         qkv = self.att_proj(h)
->>>>>>> 6c3373fa
 
         if self.config.clip_qkv is not None:
             qkv.clamp_(min=-self.config.clip_qkv, max=self.config.clip_qkv)
