"""
Adapted from
[MosaiclML](https://github.com/mosaicml/examples.git) and
[minGPT](https://github.com/karpathy/minGPT.git)
"""

from __future__ import annotations

import logging
import math
import sys
from abc import abstractmethod
from collections import defaultdict
from functools import partial
from typing import (
    Callable,
    Dict,
    Iterable,
    List,
    NamedTuple,
    Optional,
    Sequence,
    Set,
    Tuple,
    cast,
)

import torch
import torch.backends.cuda
import torch.nn as nn
import torch.nn.functional as F
from mup import MuReadout, MuSharedReadout
from torch import einsum

from .aliases import PathOrStr
from .beam_search import BeamSearch, Constraint, FinalSequenceScorer, Sampler
from .config import (
    ActivationCheckpointingStrategy,
    ActivationType,
    BlockType,
    CheckpointType,
    FSDPWrapStrategy,
    InitFnType,
    LayerNormType,
    ModelConfig,
    ShardedCheckpointerType,
    TrainConfig,
)
from .exceptions import OLMoConfigurationError
from .initialization import init_normal
from .torch_util import ensure_finite_, get_cumulative_document_lengths

if sys.version_info.minor > 8:
    from collections.abc import MutableMapping
elif sys.version_info.minor == 8:
    from typing import MutableMapping
else:
    raise SystemExit("This script supports Python 3.8 or higher")

__all__ = [
    "LayerNormBase",
    "LayerNorm",
    "RMSLayerNorm",
    "RotaryEmbedding",
    "Activation",
    "GELU",
    "ReLU",
    "SwiGLU",
    "OLMoBlock",
    "OLMoSequentialBlock",
    "OLMo",
    "OLMoOutput",
    "OLMoGenerateOutput",
]


log = logging.getLogger(__name__)


def activation_checkpoint_function(cfg: ModelConfig):
    preserve_rng_state = not (
        (cfg.attention_dropout == 0.0) and (cfg.embedding_dropout == 0.0) and (cfg.residual_dropout == 0.0)
    )
    from torch.utils.checkpoint import checkpoint

    return partial(
        checkpoint,
        preserve_rng_state=preserve_rng_state,
        use_reentrant=False,
    )


def should_checkpoint_block(strategy: Optional[ActivationCheckpointingStrategy], block_idx: int) -> bool:
    if strategy is None:
        return False
    elif (
        (strategy == ActivationCheckpointingStrategy.whole_layer)
        or (strategy == ActivationCheckpointingStrategy.one_in_two and block_idx % 2 == 0)
        or (strategy == ActivationCheckpointingStrategy.one_in_three and block_idx % 3 == 0)
        or (strategy == ActivationCheckpointingStrategy.one_in_four and block_idx % 4 == 0)
        or (strategy == ActivationCheckpointingStrategy.two_in_three and block_idx % 3 != 0)
        or (strategy == ActivationCheckpointingStrategy.three_in_four and block_idx % 4 != 0)
    ):
        return True
    else:
        return False


class BufferCache(dict, MutableMapping[str, torch.Tensor]):
    """
    Cache for attention biases and other things that would normally be stored as buffers.
    We avoid using buffers because we've run into various issues doing so with FSDP.
    In general it appears the way FSDP handles buffers is not well-defined.
    It doesn't shard them but apparently it does synchronize them across processes, which we want to avoid
    since (A) it isn't necessary, and (B) we sometimes have `-inf` in these biases which might get turned into
    NaNs when they're synchronized due to casting or some other issue.
    """


def _non_meta_init_device(config: ModelConfig) -> torch.device:
    if config.init_device is not None and config.init_device != "meta":
        return torch.device(config.init_device)
    else:
        return torch.device("cuda" if torch.cuda.is_available() else "cpu")


class Dropout(nn.Dropout):
    def forward(self, input: torch.Tensor) -> torch.Tensor:
        if self.p == 0.0:
            return input
        else:
            return F.dropout(input, self.p, self.training, self.inplace)


class LayerNormBase(nn.Module):
    def __init__(
        self,
        config: ModelConfig,
        *,
        size: Optional[int] = None,
        elementwise_affine: Optional[bool] = True,
    ):
        super().__init__()
        self.config = config
        self.eps = config.layer_norm_eps
        self.normalized_shape = (size or config.d_model,)
        if elementwise_affine or (elementwise_affine is None and self.config.layer_norm_with_affine):
            self.weight = nn.Parameter(torch.ones(self.normalized_shape, device=config.init_device))
            use_bias = self.config.bias_for_layer_norm
            if use_bias is None:
                use_bias = self.config.include_bias
            if use_bias:
                self.bias = nn.Parameter(torch.zeros(self.normalized_shape, device=config.init_device))
            else:
                self.register_parameter("bias", None)
        else:
            self.register_parameter("bias", None)
            self.register_parameter("weight", None)

    @abstractmethod
    def forward(self, x: torch.Tensor) -> torch.Tensor:
        raise NotImplementedError

    @classmethod
    def build(cls, config: ModelConfig, size: Optional[int] = None, **kwargs) -> LayerNormBase:
        if config.layer_norm_type == LayerNormType.default:
            return LayerNorm(config, size=size, low_precision=False, **kwargs)
        elif config.layer_norm_type == LayerNormType.low_precision:
            return LayerNorm(config, size=size, low_precision=True, **kwargs)
        elif config.layer_norm_type == LayerNormType.rms:
            return RMSLayerNorm(config, size=size, **kwargs)
        else:
            raise NotImplementedError(f"Unknown LayerNorm type: '{config.layer_norm_type}'")

    def _cast_if_autocast_enabled(self, tensor: torch.Tensor, dtype: Optional[torch.dtype] = None) -> torch.Tensor:
        # NOTE: `is_autocast_enabled()` only checks for CUDA autocast, so we use the separate function
        # `is_autocast_cpu_enabled()` for CPU autocast.
        # See https://github.com/pytorch/pytorch/issues/110966.
        if tensor.device.type == "cuda" and torch.is_autocast_enabled():
            return tensor.to(dtype=dtype if dtype is not None else torch.get_autocast_gpu_dtype())
        elif tensor.device.type == "cpu" and torch.is_autocast_cpu_enabled():
            return tensor.to(dtype=dtype if dtype is not None else torch.get_autocast_cpu_dtype())
        else:
            return tensor

    def reset_parameters(self):
        if self.weight is not None:
            torch.nn.init.ones_(self.weight)  # type: ignore
        if self.bias is not None:
            torch.nn.init.zeros_(self.bias)  # type: ignore


class LayerNorm(LayerNormBase):
    """
    The default :class:`LayerNorm` implementation which can optionally run in low precision.
    """

    def __init__(
        self,
        config: ModelConfig,
        size: Optional[int] = None,
        low_precision: bool = False,
        elementwise_affine: Optional[bool] = None,
    ):
        super().__init__(config, size=size, elementwise_affine=elementwise_affine)
        self.low_precision = low_precision

    def forward(self, x: torch.Tensor) -> torch.Tensor:
        if self.low_precision:
            module_device = x.device
            downcast_x = self._cast_if_autocast_enabled(x)
            downcast_weight = (
                self._cast_if_autocast_enabled(self.weight) if self.weight is not None else self.weight
            )
            downcast_bias = self._cast_if_autocast_enabled(self.bias) if self.bias is not None else self.bias
            with torch.autocast(enabled=False, device_type=module_device.type):
                return F.layer_norm(
                    downcast_x, self.normalized_shape, weight=downcast_weight, bias=downcast_bias, eps=self.eps
                )
        else:
            return F.layer_norm(x, self.normalized_shape, weight=self.weight, bias=self.bias, eps=self.eps)


class RMSLayerNorm(LayerNormBase):
    """
    RMS layer norm, a simplified :class:`LayerNorm` implementation
    """

    def __init__(
        self,
        config: ModelConfig,
        size: Optional[int] = None,
        elementwise_affine: Optional[bool] = None,
    ):
        super().__init__(config, size=size, elementwise_affine=elementwise_affine)

    def forward(self, x: torch.Tensor) -> torch.Tensor:
        with torch.autocast(enabled=False, device_type=x.device.type):
            og_dtype = x.dtype
            x = x.to(torch.float32)
            variance = x.pow(2).mean(-1, keepdim=True)
            x = x * torch.rsqrt(variance + self.eps)
            x = x.to(og_dtype)

        if self.weight is not None:
            if self.bias is not None:
                return self.weight * x + self.bias
            else:
                return self.weight * x
        else:
            return x


class RotaryEmbedding(nn.Module):
    """
    [Rotary positional embeddings (RoPE)](https://arxiv.org/abs/2104.09864).
    """

    def __init__(self, config: ModelConfig, cache: BufferCache):
        super().__init__()
        self.config = config
        self.__cache = cache
        # Warm up cache.
        self.get_rotary_embedding(config.max_sequence_length, _non_meta_init_device(config))

    def get_rotary_embedding(self, seq_len: int, device: torch.device) -> Tuple[torch.Tensor, torch.Tensor]:
        if (
            (pos_sin := self.__cache.get("rope_pos_sin")) is not None
            and (pos_cos := self.__cache.get("rope_pos_cos")) is not None
            and pos_sin.shape[-2] >= seq_len
            and pos_cos.shape[-2] >= seq_len
        ):
            if pos_sin.device != device:
                pos_sin = pos_sin.to(device)
                self.__cache["rope_pos_sin"] = pos_sin
            if pos_cos.device != device:
                pos_cos = pos_cos.to(device)
                self.__cache["rope_pos_cos"] = pos_cos
            return pos_sin[:, :, :seq_len, :], pos_cos[:, :, :seq_len, :]

        with torch.autocast(device.type, enabled=False):
            dim = self.config.d_model // self.config.n_heads
            inv_freq = 1.0 / (
                self.config.rope_theta ** (torch.arange(0, dim, 2, device=device, dtype=torch.float) / dim)
            )
            seq = torch.arange(seq_len, device=device, dtype=torch.float)
            freqs = einsum("i , j -> i j", seq, inv_freq)
            positions = torch.cat((freqs, freqs), dim=-1)
            pos_sin, pos_cos = positions.sin()[None, None, :, :], positions.cos()[None, None, :, :]
        self.__cache["rope_pos_sin"] = pos_sin
        self.__cache["rope_pos_cos"] = pos_cos
        return pos_sin, pos_cos

    def rotate_half(self, x: torch.Tensor) -> torch.Tensor:
        B, nh, T, hs = x.size()
        x = x.view(B, nh, T, 2, hs // 2)
        x1, x2 = x.unbind(dim=-2)
        return torch.cat((-x2, x1), dim=-1)

    def apply_rotary_pos_emb(self, pos_sin: torch.Tensor, pos_cos: torch.Tensor, t: torch.Tensor) -> torch.Tensor:
        return ((t * pos_cos) + (self.rotate_half(t) * pos_sin)).to(t.dtype)

    def forward(self, q: torch.Tensor, k: torch.Tensor) -> Tuple[torch.Tensor, torch.Tensor]:
        if self.config.rope_full_precision:
            q_, k_ = q.float(), k.float()
        else:
            q_, k_ = q, k

        with torch.autocast(q.device.type, enabled=False):
            query_len, key_len = q_.shape[-2], k_.shape[-2]  # could be different if layer_past not None
            pos_sin, pos_cos = self.get_rotary_embedding(key_len, q_.device)
            pos_sin = pos_sin.type_as(q_)
            pos_cos = pos_cos.type_as(q_)
            q_ = self.apply_rotary_pos_emb(
                pos_sin[:, :, key_len - query_len : key_len, :],
                pos_cos[:, :, key_len - query_len : key_len, :],
                q_,
            )
            k_ = self.apply_rotary_pos_emb(pos_sin, pos_cos, k_)
        return q_.type_as(q), k_.type_as(k)


class Activation(nn.Module):
    def __init__(self, config: ModelConfig):
        super().__init__()
        self.config = config

    @abstractmethod
    def forward(self, x: torch.Tensor) -> torch.Tensor:
        raise NotImplementedError

    @property
    @abstractmethod
    def output_multiplier(self) -> float:
        raise NotImplementedError

    @classmethod
    def build(cls, config: ModelConfig) -> Activation:
        if config.activation_type == ActivationType.gelu:
            return cast(Activation, GELU(approximate="none"))
        elif config.activation_type == ActivationType.relu:
            return cast(Activation, ReLU(inplace=False))
        elif config.activation_type == ActivationType.swiglu:
            return SwiGLU(config)
        else:
            raise NotImplementedError(f"Unknown activation: '{config.activation_type}'")


class GELU(nn.GELU):
    @property
    def output_multiplier(self) -> float:
        return 1.0


class ReLU(nn.ReLU):
    @property
    def output_multiplier(self) -> float:
        return 1.0


class SwiGLU(Activation):
    def forward(self, x: torch.Tensor) -> torch.Tensor:
        x, gate = x.chunk(2, dim=-1)
        return F.silu(gate) * x

    @property
    def output_multiplier(self) -> float:
        return 0.5


def causal_attention_bias(seq_len: int, device: torch.device) -> torch.FloatTensor:
    att_bias = torch.triu(
        torch.ones(seq_len, seq_len, device=device, dtype=torch.float),
        diagonal=1,
    )
    att_bias.masked_fill_(att_bias == 1, torch.finfo(att_bias.dtype).min)
    return att_bias.view(1, 1, seq_len, seq_len)  # type: ignore


def get_causal_attention_bias(cache: BufferCache, seq_len: int, device: torch.device) -> torch.Tensor:
    if (causal_bias := cache.get("causal_attention_bias")) is not None and causal_bias.shape[-1] >= seq_len:
        if causal_bias.device != device:
            causal_bias = causal_bias.to(device)
            cache["causal_attention_bias"] = causal_bias
        return causal_bias
    with torch.autocast(device.type, enabled=False):
        causal_bias = causal_attention_bias(seq_len, device)
    cache["causal_attention_bias"] = causal_bias
    return causal_bias


def alibi_attention_bias(seq_len: int, config: ModelConfig, device: torch.device) -> torch.FloatTensor:
    alibi_bias = torch.arange(1 - seq_len, 1, dtype=torch.float, device=device).view(1, 1, 1, seq_len)

    # shape: (1, 1, seq_len, seq_len)
    alibi_bias = alibi_bias - torch.arange(1 - seq_len, 1, dtype=torch.float, device=device).view(1, 1, seq_len, 1)
    alibi_bias.abs_().mul_(-1)

    # shape: (n_heads,)
    m = torch.arange(1, config.n_heads + 1, dtype=torch.float, device=device)
    m.mul_(config.alibi_bias_max / config.n_heads)

    # shape: (1, n_heads, seq_len, seq_len)
    return alibi_bias * (1.0 / (2 ** m.view(1, config.n_heads, 1, 1)))  # type: ignore


class OLMoBlock(nn.Module):
    """
    A base class for transformer block implementations.
    """

    def __init__(self, layer_id: int, config: ModelConfig, cache: BufferCache):
        super().__init__()
        self.layer_id = layer_id
        self.config = config
        self.hidden_size = (
            config.mlp_hidden_size if config.mlp_hidden_size is not None else config.mlp_ratio * config.d_model
        )
        self.__cache = cache
        assert config.d_model % config.n_heads == 0

        self._activation_checkpoint_fn = None

        # Dropout.
        self.dropout = Dropout(config.residual_dropout)

        # Layer norms.
        self.k_norm: Optional[LayerNormBase] = None
        self.q_norm: Optional[LayerNormBase] = None
        if config.attention_layer_norm:
            assert config.effective_n_kv_heads is not None
            self.k_norm = LayerNormBase.build(
                config,
                size=(config.d_model // config.n_heads) * config.effective_n_kv_heads,
                elementwise_affine=config.attention_layer_norm_with_affine,
            )
            self.q_norm = LayerNormBase.build(config, elementwise_affine=config.attention_layer_norm_with_affine)

        # Make sure QKV clip coefficient is positive, otherwise it's not well-defined.
        if config.clip_qkv is not None:
            assert config.clip_qkv > 0

        # Activation function.
        self.act = Activation.build(config)
        assert (self.act.output_multiplier * self.hidden_size) % 1 == 0

        # Attention output projection.
        self.attn_out = nn.Linear(
            config.d_model, config.d_model, bias=config.include_bias, device=config.init_device
        )

        # Feed-forward output projection.
        self.ff_out = nn.Linear(
            int(self.act.output_multiplier * self.hidden_size),
            config.d_model,
            bias=config.include_bias,
            device=config.init_device,
        )
        self.ff_out._is_residual = True  # type: ignore

        # Rotary embeddings.
        if self.config.rope:
            self.rotary_emb = RotaryEmbedding(config, self.__cache)

        self.flash_attn_func = None
        self.flash_attn_varlen_func = None
        if config.flash_attention:
            try:
                from flash_attn import (  # type: ignore
                    flash_attn_func,
                    flash_attn_varlen_func,
                )

                self.flash_attn_func = flash_attn_func
                self.flash_attn_varlen_func = flash_attn_varlen_func
            except ModuleNotFoundError:
                pass

    def reset_parameters(self):
        if self.k_norm is not None:
            self.k_norm.reset_parameters()
        if self.q_norm is not None:
            self.q_norm.reset_parameters()

        if self.config.init_fn == InitFnType.normal:
            attn_out_std = ff_out_std = self.config.init_std
            cutoff_factor = self.config.init_cutoff_factor

        elif self.config.init_fn == InitFnType.mitchell:
            attn_out_std = 1 / (math.sqrt(2 * self.config.d_model * (self.layer_id + 1)))
            ff_out_std = 1 / (math.sqrt(2 * self.ff_out.in_features * (self.layer_id + 1)))
            cutoff_factor = self.config.init_cutoff_factor or 3.0

        elif self.config.init_fn == InitFnType.full_megatron:
            attn_out_std = ff_out_std = self.config.init_std / math.sqrt(2.0 * self.config.n_layers)
            cutoff_factor = self.config.init_cutoff_factor or 3.0

        else:
            raise NotImplementedError(self.config.init_fn)

        # TODO: we don't know how mup plays with mitchell init, etc.
        init_normal(self.attn_out, std=attn_out_std, init_cutoff_factor=cutoff_factor, use_mup=self.config.use_mup)
        init_normal(self.ff_out, std=ff_out_std, init_cutoff_factor=cutoff_factor, use_mup=self.config.use_mup)

    def set_activation_checkpointing(self, strategy: Optional[ActivationCheckpointingStrategy]):
        if strategy == ActivationCheckpointingStrategy.fine_grained:
            self._activation_checkpoint_fn = activation_checkpoint_function(self.config)
        else:
            self._activation_checkpoint_fn = None

    @classmethod
    def _cast_attn_bias(cls, bias: torch.Tensor, input_dtype: torch.dtype) -> torch.Tensor:
        target_dtype = input_dtype
        # NOTE: `is_autocast_enabled()` only checks for CUDA autocast, so we use the separate function
        # `is_autocast_cpu_enabled()` for CPU autocast.
        # See https://github.com/pytorch/pytorch/issues/110966.
        if bias.device.type == "cuda" and torch.is_autocast_enabled():
            target_dtype = torch.get_autocast_gpu_dtype()
        elif bias.device.type == "cpu" and torch.is_autocast_cpu_enabled():
            target_dtype = torch.get_autocast_cpu_dtype()
        if bias.dtype != target_dtype:
            bias = bias.to(target_dtype)
            ensure_finite_(bias, check_neg_inf=True, check_pos_inf=False)
        return bias

    def _scaled_dot_product_attention(
        self,
        q: torch.Tensor,
        k: torch.Tensor,
        v: torch.Tensor,
        attn_mask: Optional[torch.Tensor] = None,
        dropout_p: float = 0.0,
        is_causal: bool = False,
        max_doc_len: Optional[int] = None,
        cu_doc_lens: Optional[torch.Tensor] = None,
    ) -> torch.Tensor:
        """
        Computes scaled dot product attention on query, key and value tensors, using an optional
        attention mask if passed, and applying dropout if a probability greater than 0.0 is specified.
        """
<<<<<<< HEAD
        # muP: Scale attention weights by 1/d instead of q/sqrt(d)
        attn_scale = 1 / q.size(-1) if self.config.use_mup else 1 / math.sqrt(q.size(-1))

        if self.flash_attn_func is not None and attn_mask is None:
=======
        if max_doc_len is not None and cu_doc_lens is not None:
            assert self.flash_attn_varlen_func is not None, "flash-attn is required for document masking"
            assert attn_mask is None, "attn-mask is currently not supported with document masking"
            B, T, D = q.size(0), q.size(2), q.size(3)
            r = self.flash_attn_varlen_func(
                q.transpose(1, 2).view(B * T, -1, D),
                k.transpose(1, 2).view(B * T, -1, D),
                v.transpose(1, 2).view(B * T, -1, D),
                cu_doc_lens,
                cu_doc_lens,
                max_doc_len,
                max_doc_len,
                dropout_p=dropout_p,
                causal=is_causal,
            )
            return r.view(B, T, -1, D).transpose(1, 2)
        elif self.flash_attn_func is not None and attn_mask is None:
>>>>>>> ca81901e
            r = self.flash_attn_func(
                q.transpose(1, 2),
                k.transpose(1, 2),
                v.transpose(1, 2),
                dropout_p=dropout_p,
                causal=is_causal,
                softmax_scale=attn_scale,
            )
            return r.transpose(1, 2)
        else:
            # torch's sdpa doesn't support GQA, so we're doing this
            assert k.size(1) == v.size(1)
            num_kv_heads = k.size(1)
            num_q_heads = q.size(1)
            if num_q_heads != num_kv_heads:
                assert num_q_heads % num_kv_heads == 0
                k = k.repeat_interleave(num_q_heads // num_kv_heads, dim=1, output_size=num_q_heads)
                v = v.repeat_interleave(num_q_heads // num_kv_heads, dim=1, output_size=num_q_heads)

            return F.scaled_dot_product_attention(
                q,
                k,
                v,
                attn_mask=attn_mask,
                dropout_p=dropout_p,
                is_causal=is_causal,
                scale=attn_scale,
            )

    def attention(
        self,
        q: torch.Tensor,
        k: torch.Tensor,
        v: torch.Tensor,
        attention_bias: Optional[torch.Tensor] = None,
        layer_past: Optional[Tuple[torch.Tensor, torch.Tensor]] = None,
        use_cache: bool = False,
        max_doc_len: Optional[int] = None,
        cu_doc_lens: Optional[torch.Tensor] = None,
    ) -> Tuple[torch.Tensor, Optional[Tuple[torch.Tensor, torch.Tensor]]]:
        B, T, C = q.size()  # batch size, sequence length, d_model
        dtype = k.dtype

        # Optionally apply layer norm to keys and queries.
        if self.q_norm is not None and self.k_norm is not None:
            q = self.q_norm(q).to(dtype=dtype)
            k = self.k_norm(k).to(dtype=dtype)

        # Move head forward to be next to the batch dim.
        # shape: (B, nh, T, hs)
        q = q.view(B, T, self.config.n_heads, C // self.config.n_heads).transpose(1, 2)
        # shape: (B, n_kv_h, T, hs)
        k = k.view(B, T, self.config.effective_n_kv_heads, C // self.config.n_heads).transpose(1, 2)
        # shape: (B, n_kv_h, T, hs)
        v = v.view(B, T, self.config.effective_n_kv_heads, C // self.config.n_heads).transpose(1, 2)

        if layer_past is not None:
            past_key, past_value = layer_past
            k = torch.cat((past_key, k), dim=-2)
            v = torch.cat((past_value, v), dim=-2)

        present = (k, v) if use_cache else None
        query_len, key_len = q.shape[-2], k.shape[-2]  # could be different if layer_past not None

        if self.config.rope:
            # Apply rotary embeddings.
            q, k = self.rotary_emb(q, k)

        if attention_bias is not None:
            # Resize and cast attention bias.
            # The current dtype of the attention bias might not match the dtype that the SDP attn function will
            # run in if AMP is enabled, and this can be a problem if some tokens are masked out due to padding
            # as down-casting the attention bias to the autocast precision will result in -infs, which will
            # cause the SDP attn function to produce NaNs.
            attention_bias = self._cast_attn_bias(
                attention_bias[:, :, key_len - query_len : key_len, :key_len], dtype
            )

        # Get the attention scores.
        # shape: (B, nh, T, hs)
        att = self._scaled_dot_product_attention(
            q,
            k,
            v,
            attn_mask=attention_bias,
            dropout_p=0.0 if not self.training else self.config.attention_dropout,
            is_causal=attention_bias is None,
            max_doc_len=max_doc_len,
            cu_doc_lens=cu_doc_lens,
        )

        # Re-assemble all head outputs side-by-side.
        att = att.transpose(1, 2).contiguous().view(B, T, C)

        # Apply output projection.
        return self.attn_out(att), present

    @abstractmethod
    def forward(
        self,
        x: torch.Tensor,
        attention_bias: Optional[torch.FloatTensor] = None,
        layer_past: Optional[Tuple[torch.Tensor, torch.Tensor]] = None,
        use_cache: bool = False,
        max_doc_len: Optional[int] = None,
        cu_doc_lens: Optional[torch.Tensor] = None,
    ) -> Tuple[torch.Tensor, Optional[Tuple[torch.Tensor, torch.Tensor]]]:
        raise NotImplementedError

    @classmethod
    def build(cls, layer_id: int, config: ModelConfig, cache: BufferCache) -> OLMoBlock:
        if config.block_type == BlockType.sequential:
            return OLMoSequentialBlock(layer_id, config, cache)
        elif config.block_type == BlockType.llama:
            return OLMoLlamaBlock(layer_id, config, cache)
        else:
            raise NotImplementedError(f"Unknown block type: '{config.block_type}'")


class OLMoSequentialBlock(OLMoBlock):
    """
    This is a typical transformer block where the output is computed as ``MLP(LN(x + Attention(LN(x))))``
    (plus another skip connection). To compute it as ``LN(MLP(x + LN(Attention(x))))``,
    use the flag `norm_after`.
    """

    def __init__(self, layer_id: int, config: ModelConfig, cache: BufferCache):
        super().__init__(layer_id, config, cache)
        # Attention input projection. Projects x -> (q, k, v)

        head_dim = config.d_model // config.n_heads
        self.fused_dims = (
            config.d_model,
            config.effective_n_kv_heads * head_dim,
            config.effective_n_kv_heads * head_dim,
        )
        self.att_proj = nn.Linear(
            config.d_model, sum(self.fused_dims), bias=config.include_bias, device=config.init_device
        )
        # Feed-forward input projection.
        self.ff_proj = nn.Linear(
            config.d_model, self.hidden_size, bias=config.include_bias, device=config.init_device
        )

        # Layer norms.
        self.attn_norm = LayerNorm.build(config, size=config.d_model)
        self.ff_norm = LayerNorm.build(config, size=config.d_model)

    def reset_parameters(self):
        super().reset_parameters()
        self.attn_norm.reset_parameters()
        self.ff_norm.reset_parameters()
        # NOTE: the standard deviation for these weights does not depend on the layer.

        if self.config.init_fn == InitFnType.normal:
            std = self.config.init_std
            cutoff_factor = self.config.init_cutoff_factor
        elif self.config.init_fn == InitFnType.mitchell:
            std = 1 / math.sqrt(self.config.d_model)
            cutoff_factor = self.config.init_cutoff_factor or 3.0
        elif self.config.init_fn == InitFnType.full_megatron:
            std = self.config.init_std
            cutoff_factor = self.config.init_cutoff_factor or 3.0
        else:
            raise NotImplementedError(self.config.init_fn)

        init_normal(self.att_proj, std, cutoff_factor, use_mup=self.config.use_mup)
        init_normal(self.ff_proj, std, cutoff_factor, use_mup=self.config.use_mup)

        if self.config.use_mup and self.config.mup_query_zero_init:
            self.att_proj.weight.data[:, : self.config.d_model] = 0  # just the query part

    def forward(
        self,
        x: torch.Tensor,
        attention_bias: Optional[torch.Tensor] = None,
        layer_past: Optional[Tuple[torch.Tensor, torch.Tensor]] = None,
        use_cache: bool = False,
        max_doc_len: Optional[int] = None,
        cu_doc_lens: Optional[torch.Tensor] = None,
    ) -> Tuple[torch.Tensor, Optional[Tuple[torch.Tensor, torch.Tensor]]]:
        # Get query, key, value projections.
        # shape:
        #  - for regular attn q, k, v: (batch_size, seq_len, d_model)
        #  - for multi-query attn q: (batch_size, seq_len, d_model)
        #                      k, v: (batch_size, seq_len, d_model // n_heads)
        #  - for group query attn q: (batch_size, seq_len, d_model)
        #                      k, v: (batch_size, seq_len, d_model // n_kv_heads)

        # apply norm before
        if not self.config.norm_after:
            if self._activation_checkpoint_fn is not None:
                h = self._activation_checkpoint_fn(self.attn_norm, x)
            else:
                h = self.attn_norm(x)
        else:
            h = x

        qkv = self.att_proj(h)

        if self.config.clip_qkv is not None:
            qkv.clamp_(min=-self.config.clip_qkv, max=self.config.clip_qkv)

        q, k, v = qkv.split(self.fused_dims, dim=-1)

        # Get attention scores.
        if self._activation_checkpoint_fn is not None:
            att, cache = self._activation_checkpoint_fn(  # type: ignore
                self.attention,
                q,
                k,
                v,
                attention_bias,
                layer_past=layer_past,
                use_cache=use_cache,
                max_doc_len=max_doc_len,
                cu_doc_lens=cu_doc_lens,
            )
        else:
            att, cache = self.attention(
                q,
                k,
                v,
                attention_bias,
                layer_past=layer_past,
                use_cache=use_cache,
                max_doc_len=max_doc_len,
                cu_doc_lens=cu_doc_lens,
            )

        if self.config.norm_after:
            if self._activation_checkpoint_fn is not None:
                att = self._activation_checkpoint_fn(self.attn_norm, att)
            else:
                att = self.attn_norm(att)

        # Add attention scores.
        # shape: (B, T, C)
        x = x + self.dropout(att)

        # Add feed-forward projection.
        # shape: (batch_size, seq_len, d_model)
        og_x = x

        if not self.config.norm_after:
            if self._activation_checkpoint_fn is not None:
                x = self._activation_checkpoint_fn(self.ff_norm, x)  # type: ignore
            else:
                x = self.ff_norm(x)

        x = self.ff_proj(x)

        if self._activation_checkpoint_fn is not None:
            x = self._activation_checkpoint_fn(self.act, x)  # type: ignore
        else:
            x = self.act(x)
        x = self.ff_out(x)

        if self.config.norm_after:
            if self._activation_checkpoint_fn is not None:
                x = self._activation_checkpoint_fn(self.ff_norm, x)  # type: ignore
            else:
                x = self.ff_norm(x)

        x = self.dropout(x)
        x = og_x + x

        return x, cache


class OLMoLlamaBlock(OLMoBlock):
    """
    This is a transformer block where the output is computed as ``MLP(LN(x + Attention(LN(x))))``
    (plus another skip connection). This block is similar to `OLMoSequentialBlock`
    but some operations have slightly different implementations to imitate the
    behavior of Llama.
    """

    def __init__(self, layer_id: int, config: ModelConfig, cache: BufferCache):
        super().__init__(layer_id, config, cache)
        # Layer norms.
        self.attn_norm = LayerNorm.build(config)
        self.ff_norm = LayerNorm.build(config)
        self.__cache = cache

        # Attention input projection. Projects x -> (q, k, v)
        if config.multi_query_attention:
            q_proj_out_dim = config.d_model
            k_proj_out_dim = config.d_model // config.n_heads
            v_proj_out_dim = config.d_model // config.n_heads
        else:
            q_proj_out_dim = config.d_model
            k_proj_out_dim = config.d_model
            v_proj_out_dim = config.d_model
        self.q_proj = nn.Linear(
            config.d_model, q_proj_out_dim, bias=config.include_bias, device=config.init_device
        )
        self.k_proj = nn.Linear(
            config.d_model, k_proj_out_dim, bias=config.include_bias, device=config.init_device
        )
        self.v_proj = nn.Linear(
            config.d_model, v_proj_out_dim, bias=config.include_bias, device=config.init_device
        )

        # Feed-forward input projection.
        self.ff_proj = nn.Linear(
            config.d_model, self.hidden_size, bias=config.include_bias, device=config.init_device
        )

    def reset_parameters(self):
        super().reset_parameters()
        self.attn_norm.reset_parameters()
        self.ff_norm.reset_parameters()
        # NOTE: the standard deviation for these weights does not depend on the layer.

        if self.config.init_fn == InitFnType.normal:
            std = self.config.init_std
            cutoff_factor = self.config.init_cutoff_factor
        elif self.config.init_fn == InitFnType.mitchell:
            std = 1 / math.sqrt(self.config.d_model)
            cutoff_factor = self.config.init_cutoff_factor or 3.0
        elif self.config.init_fn == InitFnType.full_megatron:
            std = self.config.init_std
            cutoff_factor = self.config.init_cutoff_factor or 3.0
        else:
            raise NotImplementedError(self.config.init_fn)

        init_normal(self.q_proj, std, cutoff_factor, use_mup=self.config.use_mup)
        init_normal(self.k_proj, std, cutoff_factor, use_mup=self.config.use_mup)
        init_normal(self.v_proj, std, cutoff_factor, use_mup=self.config.use_mup)
        init_normal(self.ff_proj, std, cutoff_factor, use_mup=self.config.use_mup)

    def _scaled_dot_product_attention(
        self,
        q: torch.Tensor,
        k: torch.Tensor,
        v: torch.Tensor,
        attn_mask: Optional[torch.Tensor] = None,
        dropout_p: float = 0.0,
        is_causal: bool = False,
        max_doc_len: Optional[int] = None,
        cu_doc_lens: Optional[torch.Tensor] = None,
    ) -> torch.Tensor:
        if max_doc_len is not None or cu_doc_lens is not None:
            raise NotImplementedError(
                f"attention document masking is not implemented for {self.__class__.__name__}"
            )

        attn_weights = torch.matmul(q, k.transpose(-2, -1)) / math.sqrt(q.size(-1))

        if is_causal:
            assert attn_mask is None

            query_len, key_len = q.shape[-2], k.shape[-2]  # could be different if layer_past not None
            attn_bias = get_causal_attention_bias(self.__cache, key_len, q.device)[:, :, :query_len, :key_len]
        elif attn_mask is not None:
            attn_bias = attn_mask.to(q.dtype)
        else:
            attn_bias = torch.zeros_like(attn_weights)

        attn_weights += attn_bias
        attn_weights = nn.functional.softmax(attn_weights, dim=-1).to(q.dtype)
        attn_weights = nn.functional.dropout(attn_weights, p=dropout_p)
        return torch.matmul(attn_weights, v)

    def forward(
        self,
        x: torch.Tensor,
        attention_bias: Optional[torch.Tensor] = None,
        layer_past: Optional[Tuple[torch.Tensor, torch.Tensor]] = None,
        use_cache: bool = False,
        max_doc_len: Optional[int] = None,
        cu_doc_lens: Optional[torch.Tensor] = None,
    ) -> Tuple[torch.Tensor, Optional[Tuple[torch.Tensor, torch.Tensor]]]:
        # Get query, key, value projections.
        # shape:
        #  - for regular attn q, k, v: (batch_size, seq_len, d_model)
        #  - for multi-query attn q: (batch_size, seq_len, d_model)
        #                      k, v: (batch_size, seq_len, d_model // n_heads)
        x_normed = self.attn_norm(x)
        q = self.q_proj(x_normed)
        k = self.k_proj(x_normed)
        v = self.v_proj(x_normed)

        if self.config.clip_qkv is not None:
            q.clamp_(min=-self.config.clip_qkv, max=self.config.clip_qkv)
            k.clamp_(min=-self.config.clip_qkv, max=self.config.clip_qkv)
            v.clamp_(min=-self.config.clip_qkv, max=self.config.clip_qkv)

        # Get attention scores.
        att, cache = self.attention(
            q,
            k,
            v,
            attention_bias,
            layer_past=layer_past,
            use_cache=use_cache,
            max_doc_len=max_doc_len,
            cu_doc_lens=cu_doc_lens,
        )

        # Add attention scores.
        # shape: (B, T, C)
        x = x + self.dropout(att)

        # Add feed-forward projection.
        # shape: (batch_size, seq_len, d_model)
        og_x = x
        if self._activation_checkpoint_fn is not None:
            x = self._activation_checkpoint_fn(self.ff_norm, x)  # type: ignore
        else:
            x = self.ff_norm(x)
        x = self.ff_proj(x)
        if self._activation_checkpoint_fn is not None:
            x = self._activation_checkpoint_fn(self.act, x)  # type: ignore
        else:
            x = self.act(x)
        x = self.ff_out(x)
        x = self.dropout(x)
        x = og_x + x

        return x, cache


class OLMoOutput(NamedTuple):
    logits: torch.FloatTensor
    """
    A tensor of shape `(batch_size, seq_len, vocab_size)` representing the log probabilities
    for the next token *before* normalization via (log) softmax.
    """

    attn_key_values: Optional[List[Tuple[torch.Tensor, torch.Tensor]]]
    """
    Attention keys and values from each block.
    """

    hidden_states: Optional[Tuple[torch.Tensor]]
    """
    Hidden states from each block.
    """


class OLMoGenerateOutput(NamedTuple):
    token_ids: torch.LongTensor
    """
    The generated token IDs, a tensor of shape `(batch_size, beam_size, max_steps)`.
    These do *not* include the original input IDs.
    """

    scores: torch.FloatTensor
    """
    The scores of the generated sequences, a tensor of shape `(batch_size, beam_size)`.
    """


class OLMoBlockGroup(nn.ModuleList):
    def __init__(self, config: ModelConfig, layer_offset: int, modules: Optional[Iterable[nn.Module]] = None):
        super().__init__(modules)
        self.config = config
        self.layer_offset = layer_offset
        self.activation_checkpointing_strategy: Optional[ActivationCheckpointingStrategy] = None
        self._activation_checkpoint_fn = activation_checkpoint_function(self.config)

    def forward(
        self,
        x: torch.Tensor,
        attention_bias: Optional[torch.FloatTensor] = None,
        layers_past: Optional[List[Tuple[torch.Tensor, torch.Tensor]]] = None,
        use_cache: bool = False,
        max_doc_len: Optional[int] = None,
        cu_doc_lens: Optional[torch.Tensor] = None,
    ) -> Tuple[torch.Tensor, Optional[List[Tuple[torch.Tensor, torch.Tensor]]]]:
        attn_key_values: Optional[List[Tuple[torch.Tensor, torch.Tensor]]] = [] if use_cache else None
        for block_idx, block in enumerate(self):
            layer_past = None if layers_past is None else layers_past[block_idx]
            block_idx += self.layer_offset
            if should_checkpoint_block(self.activation_checkpointing_strategy, block_idx):
                # shape: (batch_size, seq_len, d_model)
                x, cache = self._activation_checkpoint_fn(  # type: ignore
                    block,
                    x,
                    attention_bias=attention_bias,
                    layer_past=layer_past,
                    use_cache=use_cache,
                    max_doc_len=max_doc_len,
                    cu_doc_lens=cu_doc_lens,
                )
            else:
                # shape: (batch_size, seq_len, d_model)
                x, cache = block(
                    x,
                    attention_bias=attention_bias,
                    layer_past=layer_past,
                    use_cache=use_cache,
                    max_doc_len=max_doc_len,
                    cu_doc_lens=cu_doc_lens,
                )
            if attn_key_values is not None:
                assert cache is not None
                attn_key_values.append(cache)
        return x, attn_key_values

    def reset_parameters(self):
        for block in self:
            block.reset_parameters()

    def set_activation_checkpointing(self, strategy: Optional[ActivationCheckpointingStrategy]):
        self.activation_checkpointing_strategy = strategy
        for block in self:
            block.set_activation_checkpointing(strategy)


class OLMo(nn.Module):
    def __init__(self, config: ModelConfig, init_params: bool = True, mup_rescale_params: bool = True):
        super().__init__()
        self.config = config
        self.__cache = BufferCache()

        # Validate config.
        if self.config.alibi and self.config.flash_attention:
            raise OLMoConfigurationError("ALiBi is currently not supported with FlashAttention")

        if self.config.alibi and self.config.rope:
            raise OLMoConfigurationError("ALiBi and RoPE are mutually exclusive")

        if self.config.embedding_size is not None and self.config.embedding_size != self.config.vocab_size:
            if self.config.embedding_size < self.config.vocab_size:
                raise OLMoConfigurationError("embedding size should be at least as big as vocab size")
            elif self.config.embedding_size % 128 != 0:
                import warnings

                warnings.warn(
                    "Embedding size is not a multiple of 128! This could hurt throughput performance.", UserWarning
                )

        if self.config.use_mup and self.config.mup_base_shapes is None:
            import warnings

            warnings.warn(
                "`use_mup` is True, but `mup_base_shapes` is not specified; standard parametrization will be applied."
            )

        self.activation_checkpointing_strategy: Optional[ActivationCheckpointingStrategy] = None
        self._activation_checkpoint_fn: Callable = activation_checkpoint_function(self.config)

        if not (
            0 < self.config.block_group_size <= self.config.n_layers
            and self.config.n_layers % self.config.block_group_size == 0
        ):
            raise OLMoConfigurationError("n layers must be divisible by block group size")

        torch.backends.cuda.enable_flash_sdp(True)
        torch.backends.cuda.enable_mem_efficient_sdp(False)  # this is super slow so make sure torch won't use it

        self.transformer = nn.ModuleDict(
            dict(
                wte=nn.Embedding(
                    config.embedding_size or config.vocab_size, config.d_model, device=config.init_device
                ),
                emb_drop=Dropout(config.embedding_dropout),
                ln_f=LayerNorm.build(config),
            )
        )

        blocks = [OLMoBlock.build(i, config, self.__cache) for i in range(config.n_layers)]
        if self.config.block_group_size > 1:
            block_groups = [
                OLMoBlockGroup(config, i, blocks[i : i + config.block_group_size])
                for i in range(0, config.n_layers, config.block_group_size)
            ]
            self.transformer.update({"block_groups": nn.ModuleList(block_groups)})
        else:
            self.transformer.update({"blocks": nn.ModuleList(blocks)})

        if not (self.config.alibi or self.config.rope):
            self.transformer.update(
                {"wpe": nn.Embedding(config.max_sequence_length, config.d_model, device=config.init_device)}
            )
        if not config.weight_tying:
            # muP: replace output nn.Linear layer with MuReadout
            layer_func = MuReadout if config.use_mup else nn.Linear
            kwargs = {"readout_zero_init": True} if config.use_mup else {}

            ff_out = layer_func(
                config.d_model,
                config.embedding_size or config.vocab_size,
                bias=config.include_bias,
                device=config.init_device,
                **kwargs,
            )
<<<<<<< HEAD
            self.transformer.update({"ff_out": ff_out})
        else:
            # muP: replace output nn.Linear layer with MuSharedReadout
            # (weight tying means the output layer will be the same as the embedding layer).
            # TODO: confirm this is actually used in forward
            if config.use_mup:
                ff_out = MuSharedReadout(
                    self.transformer.wte.weight,
                    bias=config.include_bias,
                    device=config.init_device,
                )
                self.transformer.update({"ff_out": ff_out})
=======
        if config.embedding_layer_norm:
            self.transformer.update({"emb_norm": LayerNorm.build(config)})
>>>>>>> ca81901e

        # When `init_device="meta"` FSDP will call `reset_parameters()` to initialize weights.
        if init_params and self.config.init_device != "meta":
            # In case of muP, we need to have called set_base_shapes beforehand
            if self.config.use_mup:
                from mup import set_base_shapes

                # TODO: make sure that fsdp/ddp plays nice with this
                # TODO: add cached_path
                set_base_shapes(self, self.config.mup_base_shapes, rescale_params=mup_rescale_params)
            self.reset_parameters()
        self.__num_fwd_flops: Optional[int] = None
        self.__num_bck_flops: Optional[int] = None

        # Warm up cache.
        if self.config.alibi:
            get_causal_attention_bias(self.__cache, config.max_sequence_length, _non_meta_init_device(config))
            self.get_alibi_attention_bias(config.max_sequence_length, _non_meta_init_device(config))

    def set_activation_checkpointing(self, strategy: Optional[ActivationCheckpointingStrategy]):
        self.activation_checkpointing_strategy = strategy
        if self.config.block_group_size != 1:
            for block_group in self.transformer.block_groups:
                block_group.set_activation_checkpointing(strategy)
        else:
            for block in self.transformer.blocks:
                block.set_activation_checkpointing(strategy)

    @property
    def device(self) -> torch.device:
        device: torch.device = self.transformer.wte.weight.device  # type: ignore
        if device.type == "meta":
            return _non_meta_init_device(self.config)
        else:
            return device

    def reset_parameters(self):
        log.info("Initializing model parameters...")
        # Top-level embeddings / linear layers.

        if self.config.init_fn == InitFnType.normal:
            # Note: We may potentially want to multiply the std by a factor of sqrt(d) in case of `scale_logits`
            # and `weight_tying`. However, we are currently not using either, and may need to rethink the init logic
            # if/when we do want it.
            wte_std = self.config.emb_init_std or self.config.init_std
            wte_cutoff_factor = self.config.init_cutoff_factor
        elif self.config.init_fn == InitFnType.mitchell:
            wte_std = self.config.emb_init_std or 1.0 / math.sqrt(self.config.d_model)
            wte_cutoff_factor = self.config.init_cutoff_factor or 3.0
        elif self.config.init_fn == InitFnType.full_megatron:
            wte_std = self.config.init_std
            if self.config.emb_init_std is not None:
                wte_std = self.config.emb_init_std
            elif self.config.scale_emb_init:
                wte_std *= math.sqrt(self.config.d_model)
            wte_cutoff_factor = self.config.init_cutoff_factor or 3.0
        else:
            raise NotImplementedError(self.config.init_fn)

        init_normal(
            self.transformer.wte, std=wte_std, init_cutoff_factor=wte_cutoff_factor, use_mup=self.config.use_mup
        )

        if hasattr(self.transformer, "wpe"):
            if self.config.init_fn == InitFnType.normal:
                wpe_std = self.config.init_std
                wpe_cutoff_factor = self.config.init_cutoff_factor
            elif self.config.init_fn == InitFnType.mitchell:
                wpe_std = 1 / math.sqrt(self.config.d_model)
                wpe_cutoff_factor = self.config.init_cutoff_factor or 3.0
            elif self.config.init_fn == InitFnType.full_megatron:
                wpe_std = self.config.init_std
                wpe_cutoff_factor = self.config.init_cutoff_factor or 3.0
            else:
                raise NotImplementedError(self.config.init_fn)

            init_normal(
                self.transformer.wpe,
                std=wpe_std,
                init_cutoff_factor=wpe_cutoff_factor,
                use_mup=self.config.use_mup,
            )

        # Top-level layer norm.
        self.transformer.ln_f.reset_parameters()  # type: ignore

        # Output weights.
        if hasattr(self.transformer, "ff_out"):
            if self.config.init_fn == InitFnType.normal:
                ff_out_std = self.config.init_std
                ff_out_cutoff_factor = self.config.init_cutoff_factor
            elif self.config.init_fn == InitFnType.mitchell:
                ff_out_std = 1 / math.sqrt(self.config.d_model)
                ff_out_cutoff_factor = self.config.init_cutoff_factor or 3.0
            elif self.config.init_fn == InitFnType.full_megatron:
                ff_out_std = 1 / math.sqrt(self.config.d_model)
                ff_out_cutoff_factor = self.config.init_cutoff_factor or 3.0
            else:
                raise NotImplementedError(self.config.init_fn)

            if not self.config.use_mup:
                # if mup, don't reset readout weights.
                init_normal(self.transformer.ff_out, ff_out_std, ff_out_cutoff_factor, use_mup=self.config.use_mup)

        # Let the blocks handle themselves.
        if self.config.block_group_size == 1:
            for block in self.transformer.blocks:
                block.reset_parameters()
        else:
            for block_group in self.transformer.block_groups:
                block_group.reset_parameters()

    def get_alibi_attention_bias(self, seq_len: int, device: torch.device) -> torch.Tensor:
        if (alibi_bias := self.__cache.get("alibi_attention_bias")) is not None and alibi_bias.shape[
            -1
        ] >= seq_len:
            if alibi_bias.device != device:
                alibi_bias = alibi_bias.to(device)
                self.__cache["alibi_attention_bias"] = alibi_bias
            return alibi_bias
        with torch.autocast(device.type, enabled=False):
            alibi_bias = alibi_attention_bias(seq_len, self.config, device)
        self.__cache["alibi_attention_bias"] = alibi_bias
        return alibi_bias

    def forward(
        self,
        input_ids: torch.LongTensor,
        input_embeddings: Optional[torch.FloatTensor] = None,
        attention_mask: Optional[torch.Tensor] = None,
        attention_bias: Optional[torch.Tensor] = None,
        past_key_values: Optional[Sequence[Tuple[torch.Tensor, torch.Tensor]]] = None,
        use_cache: bool = False,
        last_logits_only: bool = False,
        output_hidden_states: Optional[bool] = None,
        doc_lens: Optional[torch.Tensor] = None,
        max_doc_lens: Optional[Sequence[int]] = None,
    ) -> OLMoOutput:
        """
        :param input_ids: A tensor of shape `(batch_size, seq_len)`.
        :param input_embeddings: A tensor of shape `(batch_size, seq_len, d_model)` with input
            embeddings. When provided, it is treated as the output of the input embedding layer.
        :param attention_mask: A tensor of shape `(batch_size, seq_len)` that indicates
            which input IDs are masked. A `1` value in the mask means that
            the corresponding input ID should *not* be ignored. A `0` means
            that the corresponding input ID is masked.

            This has the same meaning as the `attention_mask` in HuggingFace's `transformers`
            library.
        :param attention_bias: A tensor of shape `(batch_size, 1, seq_len, seq_len)`,
            `(1, 1, seq_len, seq_len)`, or `(seq_len, seq_len)`. This is used
            to introduce causal or other biases.

            If the tensor is a bool or byte tensor, a `True` or `1` at `attention_bias[:, :, i, j]`
            indicates that the i-th element in the sequence is allowed to attend to the j-th
            element in the sequence.

            If the tensor is a float tensor, it will just be added to the attention
            scores before the softmax.

            The default is causal, which corresponds to a lower-diagonal byte matrix of ones.
        :param past_key_values: Pre-computed keys and values for each attention block.
            Can be used to speed up sequential decoding. The `input_ids` which have
            their past given to this model should not be passed as `input_ids` as they have already been computed.
        :param use_cache: If `True`, return key and value tensors for each block.
        :param last_logits_only: If `True`, only compute the logits for the last token of each sequence.
            This can speed up decoding when you only care about the next token.
        :param doc_lens: Document lengths to use in attention for intra-document masking.
            Shape `(batch_size, max_docs)`.
        :param max_doc_lens: Maximum document length for each instance in the batch.
        """
        output_hidden_states = output_hidden_states if output_hidden_states is not None else False

        if past_key_values:
            assert len(past_key_values) == self.config.n_layers

        batch_size, seq_len = input_ids.size() if input_embeddings is None else input_embeddings.size()[:2]
        if past_key_values is None:
            past_length = 0
        else:
            past_length = past_key_values[0][0].size(-2)

        max_doc_len: Optional[int] = None
        cu_doc_lens: Optional[torch.Tensor] = None
        if doc_lens is not None and max_doc_lens is not None:
            max_doc_len = max(max_doc_lens)
            cu_doc_lens = get_cumulative_document_lengths(doc_lens)

        # Get embeddings of input.
        # shape: (batch_size, seq_len, d_model)
        x = self.transformer.wte(input_ids) if input_embeddings is None else input_embeddings  # type: ignore

        # Apply embedding layer norm.
        if self.config.embedding_layer_norm:
            x = self.transformer.emb_norm(x)

        if not (self.config.alibi or self.config.rope):
            # Get positional embeddings.
            # shape: (1, seq_len)
            pos = torch.arange(past_length, past_length + seq_len, dtype=torch.long, device=x.device).unsqueeze(0)
            # shape: (1, seq_len, d_model)
            pos_emb = self.transformer.wpe(pos)  # type: ignore
            x = pos_emb + x

        # Apply dropout.
        # shape: (batch_size, seq_len, d_model)
        x = self.transformer.emb_drop(x)  # type: ignore

        # Transform the attention mask into what the blocks expect.
        if attention_mask is not None:
            # shape: (batch_size, 1, 1, seq_len)
            attention_mask = attention_mask.to(dtype=torch.float).view(batch_size, -1)[:, None, None, :]
            attention_mask = (1.0 - attention_mask) * torch.finfo(attention_mask.dtype).min

        # Merge attention mask with attention bias.
        if (
            attention_bias is not None
            or attention_mask is not None
            or self.config.alibi
            # NOTE (epwalsh): we need to initialize the attn bias in order for attn to work properly
            # with key+value cache. Otherwise `F.scaled_dot_product_attention()` doesn't seem to compute
            # scores correctly.
            or past_key_values is not None
        ):
            if attention_bias is None and self.config.alibi:
                attention_bias = get_causal_attention_bias(
                    self.__cache, past_length + seq_len, x.device
                ) + self.get_alibi_attention_bias(past_length + seq_len, x.device)
            elif attention_bias is None:
                attention_bias = get_causal_attention_bias(self.__cache, past_length + seq_len, x.device)
            elif attention_bias.dtype in (torch.int8, torch.bool):
                attention_bias = attention_bias.to(dtype=torch.float)
                attention_bias.masked_fill_(attention_bias == 0.0, torch.finfo(attention_bias.dtype).min)

            # Transform to the right shape and data type.
            mask_len = seq_len
            if attention_mask is not None:
                mask_len = attention_mask.shape[-1]
            elif past_key_values is not None:
                mask_len = past_key_values[0][0].shape[-2] + seq_len
            attention_bias = attention_bias[:, :, :mask_len, :mask_len].to(dtype=torch.float)

            # Add in the masking bias.
            if attention_mask is not None:
                attention_bias = attention_bias + attention_mask
                # Might get -infs after adding attention mask, since dtype.min + dtype.min = -inf.
                # `F.scaled_dot_product_attention()` doesn't handle -inf like you'd expect, instead
                # it can produce NaNs.
                ensure_finite_(attention_bias, check_neg_inf=True, check_pos_inf=False)

        attn_key_values: Optional[List[Tuple[torch.Tensor, torch.Tensor]]] = [] if use_cache else None

        # decoder layers
        all_hidden_states = []

        # Apply blocks one-by-one.
        if self.config.block_group_size == 1:
            for block_idx, block in enumerate(self.transformer.blocks):
                if output_hidden_states:
                    # add hidden states
                    all_hidden_states.append(x)

                layer_past = None if past_key_values is None else past_key_values[block_idx]
                if should_checkpoint_block(self.activation_checkpointing_strategy, block_idx):
                    # shape: (batch_size, seq_len, d_model)
                    x, cache = self._activation_checkpoint_fn(
                        block,
                        x,
                        attention_bias=attention_bias,
                        layer_past=layer_past,
                        use_cache=use_cache,
                        max_doc_len=max_doc_len,
                        cu_doc_lens=cu_doc_lens,
                    )
                else:
                    # shape: (batch_size, seq_len, d_model)
                    x, cache = block(
                        x,
                        attention_bias=attention_bias,
                        layer_past=layer_past,
                        use_cache=use_cache,
                        max_doc_len=max_doc_len,
                        cu_doc_lens=cu_doc_lens,
                    )

                if attn_key_values is not None:
                    assert cache is not None
                    attn_key_values.append(cache)
        else:
            for group_idx, block_group in enumerate(self.transformer.block_groups):
                if output_hidden_states:
                    # add hidden states
                    all_hidden_states.append(x)

                layers_past = (
                    None
                    if past_key_values is None
                    else past_key_values[
                        group_idx * self.config.block_group_size : (group_idx + 1) * self.config.block_group_size
                    ]
                )
                x, cache = block_group(
                    x,
                    attention_bias=attention_bias,
                    layers_past=layers_past,
                    use_cache=use_cache,
                    max_doc_len=max_doc_len,
                    cu_doc_lens=cu_doc_lens,
                )
                if attn_key_values is not None:
                    assert cache is not None
                    attn_key_values.extend(cache)

        if last_logits_only:
            # shape: (batch_size, 1, d_model)
            x = x[:, -1, :].unsqueeze(1)

        # Apply final layer norm.
        # shape: (batch_size, seq_len or 1, d_model)
        x = self.transformer.ln_f(x)  # type: ignore
        if output_hidden_states:
            # add final hidden state post-final-layernorm, following HuggingFace's convention
            all_hidden_states.append(x)

        # Get logits.
        # shape: (batch_size, seq_len or 1, vocab_size)
        if self.config.weight_tying:
            logits = F.linear(x, self.transformer.wte.weight, None)  # type: ignore
        else:
            logits = self.transformer.ff_out(x)  # type: ignore
        if self.config.scale_logits:
            logits.mul_(1 / math.sqrt(self.config.d_model))

        return OLMoOutput(logits=logits, attn_key_values=attn_key_values, hidden_states=tuple(all_hidden_states) if output_hidden_states else None)  # type: ignore[arg-type]

    def get_fsdp_wrap_policy(self, wrap_strategy: Optional[FSDPWrapStrategy] = None):
        if wrap_strategy is None:
            return None

        # The 'recurse' mode for the wrap function does not behave like you'd expect.
        # Even if we return False, it may still recurse because PyTorch does what it wants,
        # not what you want. This causes issues when, for example, we want to wrap 'ff_out' (a linear layer)
        # but not other linear layers within a block.
        # So we have to explicitly tell PyTorch which linear layers to wrap, and we also just
        # return True in 'recurse' mode for simplicity.
        size_based_module_to_wrap = {self.transformer.wte}
        if hasattr(self.transformer, "ff_out"):
            size_based_module_to_wrap.add(self.transformer.ff_out)

        if wrap_strategy == FSDPWrapStrategy.by_block:

            def fsdp_wrap_fn(module, recurse: bool = True, nonwrapped_numel: int = 0):
                del nonwrapped_numel
                wrap = isinstance(module, OLMoBlock)
                if recurse:
                    return True
                else:
                    return wrap

            return fsdp_wrap_fn
        elif wrap_strategy == FSDPWrapStrategy.by_block_and_size:

            def fsdp_wrap_fn(module, recurse: bool = True, nonwrapped_numel: int = 0):
                del nonwrapped_numel
                wrap = isinstance(module, (OLMoBlock,)) or module in size_based_module_to_wrap
                if recurse:
                    return True
                else:
                    return wrap

            return fsdp_wrap_fn
        elif wrap_strategy == FSDPWrapStrategy.by_block_group:
            if self.config.block_group_size <= 1:
                raise OLMoConfigurationError(
                    "'by_block_group' FSDP wrapping strategy requires block group size greater than 1"
                )

            def fsdp_wrap_fn(module, recurse: bool = True, nonwrapped_numel: int = 0):
                del nonwrapped_numel
                wrap = isinstance(module, OLMoBlockGroup)
                if recurse:
                    return True
                else:
                    return wrap

            return fsdp_wrap_fn
        elif wrap_strategy == FSDPWrapStrategy.by_block_group_and_size:
            if self.config.block_group_size <= 1:
                raise OLMoConfigurationError(
                    "'by_block_group_and_size' FSDP wrapping strategy requires block group size greater than 1"
                )

            def fsdp_wrap_fn(module, recurse: bool = True, nonwrapped_numel: int = 0):
                del nonwrapped_numel
                wrap = isinstance(module, (OLMoBlockGroup,)) or module in size_based_module_to_wrap
                if recurse:
                    return True
                else:
                    return wrap

            return fsdp_wrap_fn
        elif wrap_strategy == FSDPWrapStrategy.size_based:
            from torch.distributed.fsdp.wrap import size_based_auto_wrap_policy

            return size_based_auto_wrap_policy
        elif wrap_strategy in {
            FSDPWrapStrategy.one_in_two,
            FSDPWrapStrategy.one_in_three,
            FSDPWrapStrategy.one_in_four,
            FSDPWrapStrategy.one_in_five,
        }:
            c = {
                FSDPWrapStrategy.one_in_two: 2,
                FSDPWrapStrategy.one_in_three: 3,
                FSDPWrapStrategy.one_in_four: 4,
                FSDPWrapStrategy.one_in_five: 5,
            }[wrap_strategy]

            def fsdp_wrap_fn(module, recurse: bool = True, nonwrapped_numel: int = 0):
                del nonwrapped_numel
                wrap = isinstance(module, OLMoBlock) and module.layer_id % c == 0
                if recurse:
                    return True
                else:
                    return wrap

            return fsdp_wrap_fn
        else:
            raise NotImplementedError(wrap_strategy)

    def num_params(self, include_embedding: bool = True) -> int:
        """
        Get the total number of parameters.
        """
        params = (np for np in self.named_parameters())
        if not include_embedding:
            params = filter(  # type: ignore
                lambda np: ".wte." not in np[0] and ".wpe." not in np[0],
                params,
            )
        return sum(p.numel() for _, p in params)

    @property
    def num_fwd_flops(self):
        if self.__num_fwd_flops:
            return self.__num_fwd_flops

        # embedding table is just a lookup in the forward pass
        n_params = self.num_params(include_embedding=False)
        # the number of parameters is approximately the number of multiply-accumulates (MAC) in the network
        # each MAC has 2 FLOPs - we multiply by 2 ie 2 * n_param
        # this gets us FLOPs / token
        params_flops_per_token = 2 * n_params
        # there are 2 FLOPS per mac; there is A=Q*K^T and out=A*V ops (ie mult by 2)
        attn_flops_per_token = (
            self.config.n_layers * 2 * 2 * (self.config.d_model * self.config.max_sequence_length)
        )
        self.__num_fwd_flops = params_flops_per_token + attn_flops_per_token
        return self.__num_fwd_flops

    @property
    def num_bck_flops(self):
        if self.__num_bck_flops:
            return self.__num_bck_flops

        n_params = self.num_params()
        params_flops_per_token = 4 * n_params
        attn_flops_per_token = self.config.n_layers * 8 * (self.config.d_model * self.config.max_sequence_length)
        self.__num_bck_flops = params_flops_per_token + attn_flops_per_token
        return self.__num_bck_flops

    def generate(
        self,
        input_ids: torch.LongTensor,
        attention_mask: Optional[torch.Tensor] = None,
        attention_bias: Optional[torch.Tensor] = None,
        max_steps: int = 10,
        beam_size: int = 1,
        per_node_beam_size: Optional[int] = None,
        sampler: Optional[Sampler] = None,
        min_steps: Optional[int] = None,
        final_sequence_scorer: Optional[FinalSequenceScorer] = None,
        constraints: Optional[List[Constraint]] = None,
    ) -> OLMoGenerateOutput:
        """
        Generate token IDs using beam search.

        Note that by default ``beam_size`` is set to 1, which is greedy decoding.

        :param input_ids: A tensor of shape `(batch_size, seq_len)`.
        :param attention_mask: A optional tensor of shape `(batch_size, seq_len)`, the same
            as for the forward method.
        :param attention_bias: A tensor of shape
            `(batch_size, 1, seq_len + tokens_to_generate, seq_len + tokens_to_generate)`,
            the same as for the forward method except only one shape is excepted here.

        For an explanation of the other arguments, see :class:`BeamSearch`.
        """
        beam_search = BeamSearch(
            self.config.eos_token_id,
            max_steps=max_steps,
            beam_size=beam_size,
            per_node_beam_size=per_node_beam_size,
            sampler=sampler,
            min_steps=min_steps,
            final_sequence_scorer=final_sequence_scorer,
            constraints=constraints,
        )

        # Validate inputs.
        batch_size, seq_len = input_ids.shape
        if attention_mask is not None:
            assert attention_mask.shape == (batch_size, seq_len)
        if attention_bias is not None:
            assert len(attention_bias.shape) == 4
            assert attention_bias.shape[:2] == (batch_size, 1)
            assert (
                seq_len + beam_search.max_steps
                <= attention_bias.shape[2]
                == attention_bias.shape[3]
                <= self.config.max_sequence_length
            )

        tokens_generated = 0

        def flatten_past_key_values(
            past_key_values: List[Tuple[torch.Tensor, torch.Tensor]],
        ) -> Dict[str, torch.Tensor]:
            out = {}
            for i, (key, value) in enumerate(past_key_values):
                out[f"past_key_{i}"] = key
                out[f"past_value_{i}"] = value
            return out

        def unflatten_past_key_values(
            past_key_values: Dict[str, torch.Tensor],
        ) -> List[Tuple[torch.Tensor, torch.Tensor]]:
            out = []
            for i in range(self.config.n_layers):
                past_key = past_key_values[f"past_key_{i}"]
                past_value = past_key_values[f"past_value_{i}"]
                out.append((past_key, past_value))
            return out

        def step(
            last_predictions: torch.Tensor, state: dict[str, torch.Tensor]
        ) -> tuple[torch.Tensor, dict[str, torch.Tensor]]:
            nonlocal tokens_generated

            attention_mask = state.get("attention_mask")
            attention_bias = state.get("attention_bias")

            if tokens_generated > 0:
                past_key_values = unflatten_past_key_values(state)
                input_ids = last_predictions.unsqueeze(1)
                if attention_mask is not None:
                    group_size = input_ids.shape[0]
                    attention_mask = torch.cat((attention_mask, attention_mask.new_ones((group_size, 1))), dim=-1)
            else:
                past_key_values = None
                input_ids = state["input_ids"]

            tokens_generated += 1

            # Run forward pass of model to get logits, then normalize to get log probs.
            output = self(
                input_ids,
                attention_mask=attention_mask,
                attention_bias=attention_bias,
                past_key_values=past_key_values,
                use_cache=True,
                last_logits_only=True,
            )
            log_probs = F.log_softmax(output.logits[:, -1, :], dim=-1)

            # Create new state.
            state = flatten_past_key_values(output.attn_key_values)
            if attention_mask is not None:
                state["attention_mask"] = attention_mask
            if attention_bias is not None:
                state["attention_bias"] = attention_bias

            return log_probs, state

        initial_preds = input_ids.new_zeros((batch_size,))  # This is arbitrary, we won't use this.
        state: dict[str, torch.Tensor] = {"input_ids": input_ids}
        if attention_mask is not None:
            state["attention_mask"] = attention_mask
        if attention_bias is not None:
            state["attention_bias"] = attention_bias
        with torch.no_grad():
            token_ids, scores = beam_search.search(initial_preds, state, step)

        return OLMoGenerateOutput(
            token_ids=token_ids,  # type: ignore[arg-type]
            scores=scores,  # type: ignore[arg-type]
        )

    @classmethod
    def from_checkpoint(
        cls, checkpoint_dir: PathOrStr, device: str = "cpu", checkpoint_type: Optional[CheckpointType] = None
    ) -> OLMo:
        """
        Load an OLMo model from a checkpoint.
        """
        from .util import resource_path

        # Guess checkpoint type.
        if checkpoint_type is None:
            try:
                if resource_path(checkpoint_dir, "model.pt").is_file():
                    checkpoint_type = CheckpointType.unsharded
                else:
                    checkpoint_type = CheckpointType.sharded
            except FileNotFoundError:
                checkpoint_type = CheckpointType.sharded

        # Load config.
        config_path = resource_path(checkpoint_dir, "config.yaml")
        model_config = ModelConfig.load(config_path, key="model", validate_paths=False)

        if checkpoint_type == CheckpointType.unsharded:
            # Initialize model (always on CPU to start with so we don't run out of GPU memory).
            model_config.init_device = "cpu"
            model = OLMo(model_config, mup_rescale_params=False)

            # Load state dict directly to target device.
            state_dict_path = resource_path(checkpoint_dir, "model.pt")
            state_dict = torch.load(state_dict_path, map_location="cpu")
            model.load_state_dict(model._make_state_dict_compatible(state_dict)[0])
            model = model.to(torch.device(device))
        else:
            train_config = TrainConfig.load(config_path)
            if train_config.sharded_checkpointer == ShardedCheckpointerType.olmo_core:
                from olmo_core.distributed.checkpoint import (  # type: ignore
                    load_model_and_optim_state,
                )

<<<<<<< HEAD
            # Initialize model on target device. In this case the state dict is loaded in-place
            # so it's not necessary to start on CPU if the target device is a GPU.
            model_config.init_device = device
            model = OLMo(model_config, mup_rescale_params=False)
=======
                model_config.init_device = device
                model = OLMo(model_config)
                load_model_and_optim_state(checkpoint_dir, model)
            else:
                # train_config.sharded_checkpointer == ShardedCheckpointerType.torch_new
                from .checkpoint import load_model_state

                # Initialize model on target device. In this case the state dict is loaded in-place
                # so it's not necessary to start on CPU if the target device is a GPU.
                model_config.init_device = device
                model = OLMo(model_config)
>>>>>>> ca81901e

                # Load state dict in place.
                load_model_state(checkpoint_dir, model)

        return model.eval()

    def _make_state_dict_compatible(
        self, state_dict: Dict[str, torch.Tensor]
    ) -> Tuple[Dict[str, torch.Tensor], Dict[str, Set[str]]]:
        """
        Handles some cases where the state dict is valid yet may need to be transformed in order to
        be loaded.

        This modifies the state dict in-place and also returns it, along with a mapping of original key
        names to new key names in cases where the keys were simply renamed. That mapping can be used
        to make a corresponding optimizer state dict compatible as well.
        """
        import re
        from fnmatch import fnmatch

        new_keys_to_og_keys: Dict[str, str] = {}

        # Remove "_fsdp_wrapped_module." prefix from all keys. We don't want this prefix when the model is
        # not wrapped in FSDP. And when the model is wrapped in FSDP, loading this state dict will still work
        # fine without the prefixes. This also simplifies the other steps below.
        for key in list(state_dict.keys()):
            state_dict[(new_key := key.replace("_fsdp_wrapped_module.", ""))] = state_dict.pop(key)
            new_keys_to_og_keys[new_key] = key

        # For backwards compatibility prior to fixing https://github.com/allenai/LLM/issues/222
        if self.config.block_type == BlockType.sequential:
            for key in list(state_dict.keys()):
                if fnmatch(key, "transformer.*.norm.weight"):
                    tensor = state_dict.pop(key)
                    state_dict[(new_key := key.replace("norm.weight", "attn_norm.weight"))] = tensor
                    new_keys_to_og_keys[new_key] = new_keys_to_og_keys[key]
                    state_dict[(new_key := key.replace("norm.weight", "ff_norm.weight"))] = tensor.clone()
                    new_keys_to_og_keys[new_key] = new_keys_to_og_keys[key]
                    del new_keys_to_og_keys[key]
                elif fnmatch(key, "transformer.*.norm.bias"):
                    tensor = state_dict.pop(key)
                    state_dict[(new_key := key.replace("norm.bias", "attn_norm.bias"))] = tensor
                    new_keys_to_og_keys[new_key] = new_keys_to_og_keys[key]
                    state_dict[(new_key := key.replace("norm.bias", "ff_norm.bias"))] = tensor.clone()
                    new_keys_to_og_keys[new_key] = new_keys_to_og_keys[key]
                    del new_keys_to_og_keys[key]

        # For loading a state dict that was saved with a different `block_group_size`.
        if "transformer.block_groups.0.0.attn_out.weight" in state_dict.keys():
            state_dict_block_group_size = len(
                [k for k in state_dict.keys() if fnmatch(k, "transformer.block_groups.0.*.attn_out.weight")]
            )
        else:
            state_dict_block_group_size = 1
        if self.config.block_group_size != state_dict_block_group_size:
            log.info(
                f"Regrouping state dict blocks from group size {state_dict_block_group_size} to "
                f"group size {self.config.block_group_size}"
            )
            # For simplicity we're first going to flatten out the block groups in the state dict (if necessary)
            # and then (re-)group them into the right block sizes.
            if state_dict_block_group_size > 1:
                for key in list(state_dict.keys()):
                    if (m := re.match(r"transformer.block_groups\.(\d+)\.(\d+)\..*", key)) is not None:
                        group_idx, group_block_idx = int(m.group(1)), int(m.group(2))
                        block_idx = (group_idx * state_dict_block_group_size) + group_block_idx
                        state_dict[
                            (
                                new_key := key.replace(
                                    f"block_groups.{group_idx}.{group_block_idx}.", f"blocks.{block_idx}."
                                )
                            )
                        ] = state_dict.pop(key)
                        new_keys_to_og_keys[new_key] = new_keys_to_og_keys.pop(key)

            if self.config.block_group_size > 1:
                # Group the state dict blocks into the right block size.
                for key in list(state_dict.keys()):
                    if (m := re.match(r"transformer.blocks\.(\d+)\..*", key)) is not None:
                        block_idx = int(m.group(1))
                        group_idx, group_block_idx = (
                            block_idx // self.config.block_group_size,
                            block_idx % self.config.block_group_size,
                        )
                        state_dict[
                            (
                                new_key := key.replace(
                                    f"blocks.{block_idx}.", f"block_groups.{group_idx}.{group_block_idx}."
                                )
                            )
                        ] = state_dict.pop(key)
                        new_keys_to_og_keys[new_key] = new_keys_to_og_keys.pop(key)

        og_keys_to_new: Dict[str, Set[str]] = defaultdict(set)
        for new_key, og_key in new_keys_to_og_keys.items():
            og_keys_to_new[og_key].add(new_key)

        return state_dict, og_keys_to_new<|MERGE_RESOLUTION|>--- conflicted
+++ resolved
@@ -538,12 +538,9 @@
         Computes scaled dot product attention on query, key and value tensors, using an optional
         attention mask if passed, and applying dropout if a probability greater than 0.0 is specified.
         """
-<<<<<<< HEAD
         # muP: Scale attention weights by 1/d instead of q/sqrt(d)
         attn_scale = 1 / q.size(-1) if self.config.use_mup else 1 / math.sqrt(q.size(-1))
 
-        if self.flash_attn_func is not None and attn_mask is None:
-=======
         if max_doc_len is not None and cu_doc_lens is not None:
             assert self.flash_attn_varlen_func is not None, "flash-attn is required for document masking"
             assert attn_mask is None, "attn-mask is currently not supported with document masking"
@@ -558,10 +555,10 @@
                 max_doc_len,
                 dropout_p=dropout_p,
                 causal=is_causal,
+                softmax_scale=attn_scale,
             )
             return r.view(B, T, -1, D).transpose(1, 2)
         elif self.flash_attn_func is not None and attn_mask is None:
->>>>>>> ca81901e
             r = self.flash_attn_func(
                 q.transpose(1, 2),
                 k.transpose(1, 2),
@@ -1152,7 +1149,6 @@
                 device=config.init_device,
                 **kwargs,
             )
-<<<<<<< HEAD
             self.transformer.update({"ff_out": ff_out})
         else:
             # muP: replace output nn.Linear layer with MuSharedReadout
@@ -1165,10 +1161,9 @@
                     device=config.init_device,
                 )
                 self.transformer.update({"ff_out": ff_out})
-=======
+
         if config.embedding_layer_norm:
             self.transformer.update({"emb_norm": LayerNorm.build(config)})
->>>>>>> ca81901e
 
         # When `init_device="meta"` FSDP will call `reset_parameters()` to initialize weights.
         if init_params and self.config.init_device != "meta":
@@ -1807,14 +1802,8 @@
                     load_model_and_optim_state,
                 )
 
-<<<<<<< HEAD
-            # Initialize model on target device. In this case the state dict is loaded in-place
-            # so it's not necessary to start on CPU if the target device is a GPU.
-            model_config.init_device = device
-            model = OLMo(model_config, mup_rescale_params=False)
-=======
                 model_config.init_device = device
-                model = OLMo(model_config)
+                model = OLMo(model_config, mup_rescale_params=False)
                 load_model_and_optim_state(checkpoint_dir, model)
             else:
                 # train_config.sharded_checkpointer == ShardedCheckpointerType.torch_new
@@ -1823,8 +1812,7 @@
                 # Initialize model on target device. In this case the state dict is loaded in-place
                 # so it's not necessary to start on CPU if the target device is a GPU.
                 model_config.init_device = device
-                model = OLMo(model_config)
->>>>>>> ca81901e
+                model = OLMo(model_config, mup_rescale_params=False)
 
                 # Load state dict in place.
                 load_model_state(checkpoint_dir, model)
