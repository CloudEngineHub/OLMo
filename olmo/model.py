--- conflicted
+++ resolved
@@ -970,16 +970,9 @@
         config_path = cached_path(os.path.join(checkpoint_dir, "config.yaml"))
         model_config = ModelConfig.load(config_path, key="model")
 
-<<<<<<< HEAD
         # Initialize model to target device
         model_config.init_device = device
         model = cls(model_config)
-=======
-        # Initialize model (always on CPU to start with so we don't run out of GPU memory).
-        model_config.init_device = "cpu"
-        model = Olmo(model_config)
-        model.config.init_device = device
->>>>>>> d3d00f1d
 
         # Load state dict to CPU so we don't run out of GPU memory.
         state_dict_path = cached_path(os.path.join(checkpoint_dir, "model.pt"))
