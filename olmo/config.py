from __future__ import annotations

from dataclasses import asdict, dataclass, field
from enum import Enum
from glob import glob
from pathlib import Path
from typing import (
    Any,
    Dict,
    Iterable,
    List,
    Optional,
    Tuple,
    Type,
    TypeVar,
    Union,
    cast,
)

import torch
from omegaconf import OmegaConf as om
from omegaconf.errors import OmegaConfBaseException
from torch.distributed.fsdp import MixedPrecision, ShardingStrategy

from .aliases import PathOrStr
from .exceptions import OlmoConfigurationError

__all__ = [
    "LogFilterType",
    "ActivationType",
    "BlockType",
    "CompilerConfig",
    "LayerNormType",
    "InitFnType",
    "ModelConfig",
    "OptimizerType",
    "OptimizerConfig",
    "SchedulerType",
    "SchedulerConfig",
    "DataConfig",
    "EvaluatorConfig",
    "TokenizerConfig",
    "TrainConfig",
    "PaddingDirection",
    "TruncationDirection",
    "SpeedMonitorConfig",
    "WandbConfig",
    "CompilerConfig",
    "WandbConfig",
    "FSDPPrecision",
    "FSDPWrapStrategy",
    "FSDPConfig",
    "CheckpointType",
]


C = TypeVar("C", bound="BaseConfig")


class StrEnum(str, Enum):
    """
    This is equivalent to Python's :class:`enum.StrEnum` since version 3.11.
    We include this here for compatibility with older version of Python.
    """

    def __str__(self) -> str:
        return self.value

    def __repr__(self) -> str:
        return f"'{str(self)}'"


class BaseConfig:
    @classmethod
    def _register_resolvers(cls, validate_paths: bool = True):
        # Expands path globs into a list.
        def path_glob(*paths) -> List[str]:
            out = []
            for path in paths:
                matches = sorted(glob(path))
                if not matches and validate_paths:
                    raise FileNotFoundError(f"{path} does not match any files or dirs")
                out.extend(matches)
            return out

        # Chooses the first path in the arguments that exists.
        def path_choose(*paths) -> str:
            from .util import is_url

            for path in paths:
                if is_url(path) or Path(path).exists():
                    return path
            if validate_paths:
                raise FileNotFoundError(", ".join(paths))
            else:
                return ""

        om.register_new_resolver("path.glob", path_glob, replace=True)
        om.register_new_resolver("path.choose", path_choose, replace=True)

    @classmethod
    def new(cls: Type[C], **kwargs) -> C:
        cls._register_resolvers()
        conf = om.structured(cls)
        try:
            if kwargs:
                conf = om.merge(conf, kwargs)
            return cast(C, om.to_object(conf))
        except OmegaConfBaseException as e:
            raise OlmoConfigurationError(str(e))

    @classmethod
    def load(
        cls: Type[C],
        path: PathOrStr,
        overrides: Optional[List[str]] = None,
        key: Optional[str] = None,
        validate_paths: bool = True,
    ) -> C:
        """Load from a YAML file."""
        cls._register_resolvers(validate_paths=validate_paths)
        schema = om.structured(cls)
        try:
            raw = om.load(str(path))
            if key is not None:
                raw = raw[key]  # type: ignore
            conf = om.merge(schema, raw)
            if overrides:
                conf = om.merge(conf, om.from_dotlist(overrides))
            return cast(C, om.to_object(conf))
        except OmegaConfBaseException as e:
            raise OlmoConfigurationError(str(e))

    def save(self, path: PathOrStr) -> None:
        """Save to a YAML file."""
        om.save(config=self, f=str(path))

    def asdict(self, exclude: Optional[Iterable[str]] = None) -> Dict[str, Any]:
        out = asdict(self)  # type: ignore
        if exclude is not None:
            for name in exclude:
                if name in out:
                    del out[name]
        return out


class LogFilterType(StrEnum):
    rank0_only = "rank0_only"
    local_rank0_only = "local_rank0_only"


class LayerNormType(StrEnum):
    default = "default"
    """
    The default LayerNorm implementation, equivalent to PyTorch's built-in version.
    """

    low_precision = "low_precision"
    """
    A low-precision version of the default LayerNorm.
    """

    rms = "rms"
    """
    An RMSNorm implementation. When using ``torch.compile`` this is
    probably the fastest implementation.
    """

    low_precision_rms = "low_precision_rms"
    """
    A low-precision version of RMSNorm.
    """

    amd_compatible = "amd_compatible"
    """
    LayerNorm implemented manually to work around an issue with ROCm.
    """


class ActivationType(StrEnum):
    gelu = "gelu"
    relu = "relu"
    swiglu = "swiglu"


class BlockType(StrEnum):
    sequential = "sequential"
    parallel = "parallel"


class InitFnType(StrEnum):
    mitchell = "mitchell"
    """
    The strategy suggested to us by Mitchell Wortsman from UW.
    This uses a truncated normal distribution with an adaptive standard deviation that depends
    on the size of the weights as well as the depth of the layer.
    """

    normal = "normal"
    """
    All weights are initialized from the same normal distribution.
    """

    kaiming_normal = "kaiming_normal"
    """
    All weights are initialized with the Kaiming method from a normal distribution.
    Note this currently won't work with FSDP.
    """

    fan_in = "fan_in"
    """
    "Fan-in variance scaling", i.e. normal with a standard deviation of ``1/sqrt(d_in)`` where ``d_in``
    is the input dimensionality of the kernel.
    """


@dataclass
class ModelConfig(BaseConfig):
    """
    OLMo (model) configuration.
    """

    # Note that the defaults for these attributes are equivalent to the base GPT2 model.

    d_model: int = 768
    """
    The hidden size of the model.
    """

    n_heads: int = 12
    """
    The number of self-attention heads.
    """

    n_layers: int = 12
    """
    The number of layers/blocks.
    """

    mlp_ratio: int = 4
    """
    The ratio of the inner MLP dimensionality to ``d_model``.
    This is only used when ``mlp_hidden_size`` is not set.
    """

    mlp_hidden_size: Optional[int] = None
    """
    Set the exact hidden size for the MLP. Otherwise the inner MLP hidden size will be set to `mlp_ratio * d_model`.
    """

    activation_type: ActivationType = ActivationType.swiglu
    """
    The activation function to use within the MLP layers.
    """

    block_type: BlockType = BlockType.sequential
    """
    The transformer block implementation.
    """

    alibi: bool = False
    """
    If ``True``, use ALiBi embeddings. Mutually exclusive with ``rope``.
    """

    alibi_bias_max: float = 8.0
    """
    Maximum absolute value of ALiBi bias.
    """

    rope: bool = False
    """
    Use rotary positional embeddings (RoPE). Mutually exclusive with ``alibi``.
    """

    flash_attention: bool = False
    """
    If ``True``, use ``FlashAttention``.
    """

    attention_dropout: float = 0.1
    """
    The dropout probability within the attention modules.
    """

    multi_query_attention: bool = False
    """
    Use the Multi-Query formulation of attention used in PaLM. This reduces the number of parameters
    and is more efficient during inference.
    """

    attention_layer_norm: bool = False
    """
    Apply layer norm to the keys and queries within the attention mechanism.
    This can help stabilize training.
    """

    residual_dropout: float = 0.1
    """
    The dropout probability for the MLP and attention output within each block.
    """

    embedding_dropout: float = 0.1
    """
    The dropout probability for embeddings.
    """

    layer_norm_type: LayerNormType = LayerNormType.default
    """
    The layernorm implementation to use.
    """

    layer_norm_with_affine: bool = True
    """
    Whether to include bias and weight parameters for the layer norms.
    This only affects layer norms that are immediately followed by a linear layer in the forward pass,
    so everything except QK-norms. To turn off affines for QK norms as well, set :attr:`attention_layer_norm_with_affine`
    to ``False``.
    """

    attention_layer_norm_with_affine: bool = True
    """
    Toggle affine transform for the QK norms.
    """

    max_sequence_length: int = 1024
    """
    The maximum input sequence length supported by the model.
    """

    include_bias: bool = True
    """
    Whether or not to include bias parameters in linear layers.
    In PaLM, they got rid of all bias terms because they found that large
    models tend to have near 0 bias terms anyway.
    """

    bias_for_layer_norm: Optional[bool] = None
    """
    Whether or not to include bias parameters in layer norm.
    This is separate from the include_bias parameter, because of a ROCm crash when biases are disabled in
    layer norm.
    When this is None (the default), it inherits the setting from include_bias.
    """

    scale_logits: bool = False
    """
    If ``True``, scale the output logits by ``1 / sqrt(d_model)``.
    """

    vocab_size: int = 50257
    """
    Vocabulary size of the model.
    """

    embedding_size: Optional[int] = 50304
    """
    The number of embeddings, i.e. the number of tokens. If set to ``None`` it will default
    to ``vocab_size``. If ``vocab_size`` is not a multiple of 128, setting this to the
    next multiple of 128 that's greater than ``vocab_size`` can improve throughput
    substantially.
    """

    weight_tying: bool = True
    """
    Whether to tie output linear weights to the input embedding.
    """

    eos_token_id: int = 50256
    """
    The ID of the end-of-sentence special token.
    """

    pad_token_id: int = 50256
    """
    The ID of the token to use for padding. Defaults to the ID of the EOS token.
    """

    init_device: Optional[str] = None
    """
    The torch device to use when initializing the model parameters, e.g. "cpu", "cuda:0", "meta".
    """

    init_fn: InitFnType = InitFnType.normal
    """
    The weight initialization strategy.
    """

    init_std: float = 0.02
    """
    The standard deviation to use when initializing weights with a "fixed distribution" ``init_fn``, such
    as "normal".
    """

    init_cutoff_factor: Optional[float] = None
    """
    A positive factor used to scale the cutoff values when initializing weights with a "fixed distribution" ``init_fn``, such
    as "normal". Setting this to None means values are not cutoff.
    """

    precision: Optional[str] = None
    """
    Precision used to train/evaluate with. You shouldn't set this directly.
    See :data:`TrainConfig.precision` instead.
    """


class OptimizerType(StrEnum):
    lionw = "lionw"
    adamw = "adamw"


@dataclass
class OptimizerConfig(BaseConfig):
    name: OptimizerType = OptimizerType.lionw
    learning_rate: float = 1.0e-4
    weight_decay: float = 0.01
    betas: Tuple[float, float] = (0.9, 0.95)
    no_decay_norm_and_bias: bool = True
    """Do not apply weight decay to norms and biases."""
    metrics_log_interval: Optional[int] = None
    """
    The interval with which to collect and log detailed parameter-specific metrics.
    This only applies when logging to W&B, since these metrics won't be logged to the console.
    If not set, defaults to the wandb `log_interval`.
    """

    def __post_init__(self):
        self.betas = tuple(self.betas)  # type: ignore[assignment]


class SchedulerType(StrEnum):
    cosine_with_warmup = "cosine_with_warmup"
    linear_with_warmup = "linear_with_warmup"
    inverse_sqrt_with_warmup = "inverse_sqrt_with_warmup"
    max_scheduler = "max_scheduler"


@dataclass
class SchedulerConfig(BaseConfig):
    name: SchedulerType = SchedulerType.cosine_with_warmup
    t_warmup: int = 100
    t_max: Optional[int] = None
    alpha_f: float = 0.1


class PaddingDirection(StrEnum):
    right = "right"
    left = "left"


@dataclass
class DataConfig(BaseConfig):
    paths: Optional[List[str]] = None
    datasets: Optional[Dict[str, List[str]]] = None
    pad_direction: PaddingDirection = PaddingDirection.right
    num_workers: int = 0
    drop_last: bool = False
    pin_memory: bool = False
    prefetch_factor: Optional[int] = None
    persistent_workers: bool = False
    timeout: int = 0


class EvaluatorType(StrEnum):
    downstream = "downstream"
    lm = "lm"


@dataclass
class EvaluatorConfig(BaseConfig):
    label: str
    type: EvaluatorType = EvaluatorType.lm
    data: DataConfig = field(default_factory=DataConfig)
    device_eval_batch_size: Optional[int] = None
    subset_num_batches: Optional[int] = None


class TruncationDirection(StrEnum):
    right = "right"
    left = "left"


@dataclass
class TokenizerConfig(BaseConfig):
    identifier: str = "gpt2"
    truncate_direction: TruncationDirection = TruncationDirection.right


@dataclass
class WandbConfig(BaseConfig):
    project: Optional[str] = None
    entity: Optional[str] = "ai2-llm"
    group: Optional[str] = None
    name: Optional[str] = None
    tags: Optional[List[str]] = field(default_factory=lambda: ["watching"])
    log_artifacts: bool = False
    rank_zero_only: bool = True
    log_interval: int = 1


@dataclass
class SpeedMonitorConfig(BaseConfig):
    window_size: int = 100
    gpu_flops_available: Optional[Union[float, int]] = None


@dataclass
class CompilerConfig(BaseConfig):
    mode: Optional[str] = None
    """
    The mode to compile the model in. At the moment this can be "default",
    "reduce-overhead" (useful for smaller models/batches), or "max-autotune"
    (the fastest for larger models, but takes a long time to compile).
    """

    fullgraph: bool = False
    """
    Whether it is OK to break model into several subgraphs when compiling.
    Note that this is not compatible with FSDP.
    """

    backend: str = "inductor"
    """
    The backend to use.
    """


class FSDPWrapStrategy(StrEnum):
    by_block = "by_block"
    """
    Wrap each OLMo block with its own FSDP instance.
    """

    size_based = "size_based"
    """
    Used PyTorch's default size-based auto wrap policy.
    """


class FSDPPrecision(StrEnum):
    pure = "pure"
    """
    Equivalent to :class:`torch.distributed.fsdp.MixedPrecision` with ``param_dtype``, ``reduce_dtype``,
    and ``buffer_dtype`` all set to the autocast precision data type.
    """

    mixed = "mixed"
    """
    Equivalent to :class:`torch.distributed.fsdp.MixedPrecision` with ``param_dtype``, and ``buffer_dtype``
    set to the autocast precision data type, while ``reduce_dtype`` is set to fp32.
    """


@dataclass
class FSDPConfig(BaseConfig):
    use_orig_params: bool = True
    """
    This must be ``True`` if using ``compile`` or you want to track the parameter norm during training.
    """

    sharding_strategy: ShardingStrategy = ShardingStrategy.FULL_SHARD

    wrapping_strategy: Optional[FSDPWrapStrategy] = None
    """
    The wrapping strategy to use. If ``None``, the default, the model is wrapped with a single top-level
    FSDP instance.
    """

    precision: FSDPPrecision = FSDPPrecision.pure


class CheckpointType(StrEnum):
    sharded = "sharded"
    unsharded = "unsharded"


class ShardedCheckpointerType(StrEnum):
    torch_new = "torch_new"
    torch_legacy = "torch_legacy"
    local = "local"


@dataclass
class TrainConfig(BaseConfig):
    """
    OLMo training configuration.
    """

    run_name: Optional[str] = None
    """
    The name of the run.
    """

    seed: int = 6198
    """
    Used to seed all initial RNG states.
    """

    dry_run: bool = False
    """
    If ``True``, don't actually train.
    """

    model: ModelConfig = field(default_factory=ModelConfig)
    """
    OLMo Model configuration.
    """

    optimizer: OptimizerConfig = field(default_factory=OptimizerConfig)
    """
    Optimizer configuration.
    """

    scheduler: SchedulerConfig = field(default_factory=SchedulerConfig)
    """
    Learning rate scheduler configuration.
    """

    data: DataConfig = field(default_factory=DataConfig)
    """
    Training data configuration.
    """

    restore_dataloader: bool = True
    """
    When restarting, restore the data loader to where it left off.
    If you restarting in order to train on a different dataset, set this to ``False``.
    """

    fast_forward_batches: Optional[int] = None
    """
    When restarting, use this to fast-forward the dataloader beyond the last checkpoint.
    This can be useful when restarting due to a loss spike in order to skip the data that
    corresponded to the spike.
    """

    evaluators: List[EvaluatorConfig] = field(default_factory=list)
    """
    Evaluation configurations.
    """

    eval_interval: int = 1000
    """
    How often (in terms of batches) to run evaluations.
    """

    tokenizer: TokenizerConfig = field(default_factory=TokenizerConfig)
    """
    Tokenizer configuration.
    """

    save_folder: str = "./"
    """
    The directory to save checkpoints to.
    """

    remote_save_folder: Optional[str] = None
    """
    A folder in a cloud bucket to upload saved checkpoints to.
    """

    canceled_check_interval: int = 50
    """
    How often (in batches) to check if the run has been canceled or reached its time limit.
    """

    save_interval: int = 1000
    """
    How often (in terms of batches) to save training state checkpoints that can be used for restarts.
    """

    save_interval_unsharded: Optional[int] = None
    """
    How often (if at all) to save the unsharded state to a single file.
    For large models it can be costly to save these, so it usually makes sense to save
    these less often than regular (sharded) training checkpoints.
    """

    save_num_checkpoints_to_keep: int = -1
    """
    How many checkpoints to keep.
    """

    save_num_unsharded_checkpoints_to_keep: int = -1
    """
    How many unsharded checkpoints to keep.
    """

    save_overwrite: bool = False
    """
    If ``True``, overwrite any conflicting checkpoint files.
    """

    force_save_unsharded: bool = False
    """
    Save an unsharded checkpoint before training (even during a dry run).
    Use this option with `--load-path={PATH}` and `--dry_run` to convert a sharded
    checkpoint into an unsharded checkpoint.
    """

    no_pre_train_checkpoint: bool = False
    """
    Skip saving pre-train checkpoint.
    """

    load_path: Optional[str] = None
    """
    The path to a training checkpoint to restore/resume from.
    """

    load_path_sharded_checkpointer: Optional[ShardedCheckpointerType] = None
    """
    The sharded checkpointer type to use to load the initial checkpoint from ``load_path``.
    """

    reset_optimizer_state: bool = False
    """
    When this is set, we restore the model from a checkpoint (if given), but we leave the optimizer uninitialized.
    We also set a new learning rate schedule that does a new warmup, such that it intercepts the original learning
    curve (according to the current learning rate schedule settings), and continues from there.
    """

    sharded_checkpointer: ShardedCheckpointerType = ShardedCheckpointerType.torch_legacy
    """
    The name of the sharded checkpointer to use to save (sharded) checkpoints throughout training.
    """

    new_style_checkpoints: Optional[bool] = None
    """
    Deprecated. Use ``sharded_checkpointer`` instead.
    """

    max_duration: int = 10000
    """
    Maximum number of batches to train for.
    """

    global_train_batch_size: int = 512
    """
    The effective global batch size.
    """

    device_train_batch_size: Optional[int] = None  # calculated automatically
    """
    Don't set this manually. This will be set to ``global_train_batch_size // world_size``.
    """

    device_train_microbatch_size: int = 16
    """
    The number of instances passed to the model in a single forward-backward pass. You should set
    this as large as you can based on available GPU memory.
    """

    device_eval_batch_size: int = 16
    """
    The number of evaluation instances passed to the model in a single forward pass on each device.
    """

    eval_subset_num_batches: int = -1
    """
    The number of batches to use for downstream evaluation from each dataset.
    """

    eval_on_load: bool = False
    """
    When resuming from a checkpoint, run the evaluation loop right away.
    """

    device_train_grad_accum: Optional[int] = None  # calculated automatically
    """
    Don't set this manually. This will be set to ``device_train_batch_size // device_train_microbatch_size``.
    """

    max_grad_norm: Optional[float] = None
    """
    Clip gradient norms to this value if set.
    """

    max_grad_norm_ratio: Optional[float] = None
    """
    If set, gradient norms will be clipped to `max_grad_norm_ratio * exp_avg(norm(grad))`.
    This takes priority over `max_grad_norm` when set.
    """

    precision: Optional[str] = None
    """
    Precision to train with (e.g. "amp_bf16", "amp_fp16", or "fp32").
    """

    wandb: Optional[WandbConfig] = None
    """
    Weights & Biases configuration.
    """

    speed_monitor: SpeedMonitorConfig = field(default_factory=SpeedMonitorConfig)
    """
    Speed monitor configuration.
    """

    console_log_interval: int = 1
    """
    How often to log to the console.
    """

    compile: Optional[CompilerConfig] = None
    """
    Settings for compiling the model with ``torch.compile()``.
    """

    activation_checkpointing: bool = False
    """
    Use activation checkpointing on transformer blocks.
    """

    fsdp: FSDPConfig = field(default_factory=FSDPConfig)
    """
    Fully sharded data parallel settings.
    """

    softmax_auxiliary_loss: bool = False
    """
    If ``True``, we add the auxiliary loss function from PaLM that encourages the softmax
    normalizing term to be close to 0.
    """

    time_limit: Optional[float] = 60 * 60 * 47.5
    """
    The maximum amount of time to train for before saving a checkpoint and ending early.
    On LUMI we have 48 hours max per job, so we default to just under 48 hours to give us time
    to write out a final checkpoint.
    """

    early_stopping_factor: Optional[float] = None

    save_data_indices: bool = True
    """
    Save training data indices from each batch for each worker.
    """

    python_profiling: bool = False
    """
    Whether to run the Python profiler on batches 6, 7, and 8.
    """

    torch_profiling: bool = False
    """
    Whether to run the PyTorch profiler on batches 6, 7, and 8.
    """

<<<<<<< HEAD
    reset_optimizer_state: bool = False
    """
    When this is set, we restore the model from a checkpoint (if given), but we leave the optimizer uninitialized.
    We also set a new learning rate schedule that does a new warmup, such that it intercepts the original learning
    curve (according to the current learning rate schedule settings), and continues from there.
    """

    new_style_checkpoints: bool = False
    """
    Whether to use new-style sharded checkpointing or not.
    """

    log_activations: bool = False
    """
    Whether to log activations to W&B. This can be useful for debugging, but it can also be very slow.
    Note: If WandB is not configured, this activations will not be logged.
    """

    activation_log_interval: Optional[int] = None
    """
    How often to log activations to W&B. If not set, defaults to ``wandb.log_interval``.
    """

=======
>>>>>>> c1a45198
    stop_at: Optional[int] = None
    """
    Stop at a specific step.
    """

    @property
    def autocast_precision(self) -> torch.dtype:
        if self.precision == "amp_bf16":
            return torch.bfloat16
        elif self.precision == "amp_fp16":
            return torch.float16
        elif self.precision == "fp32":
            return torch.float32
        else:
            raise ValueError(f"Unexpected precision type '{self.precision}'")

    @property
    def fsdp_precision(self) -> MixedPrecision:
        if self.fsdp.precision == FSDPPrecision.pure:
            return MixedPrecision(
                param_dtype=self.autocast_precision,
                reduce_dtype=self.autocast_precision,
                buffer_dtype=self.autocast_precision,
            )
        elif self.fsdp.precision == FSDPPrecision.mixed:
            return MixedPrecision(
                param_dtype=self.autocast_precision,
                reduce_dtype=torch.float32,
                buffer_dtype=self.autocast_precision,
            )
        else:
            raise NotImplementedError(f"{self.fsdp.precision}")<|MERGE_RESOLUTION|>--- conflicted
+++ resolved
@@ -848,19 +848,6 @@
     Whether to run the PyTorch profiler on batches 6, 7, and 8.
     """
 
-<<<<<<< HEAD
-    reset_optimizer_state: bool = False
-    """
-    When this is set, we restore the model from a checkpoint (if given), but we leave the optimizer uninitialized.
-    We also set a new learning rate schedule that does a new warmup, such that it intercepts the original learning
-    curve (according to the current learning rate schedule settings), and continues from there.
-    """
-
-    new_style_checkpoints: bool = False
-    """
-    Whether to use new-style sharded checkpointing or not.
-    """
-
     log_activations: bool = False
     """
     Whether to log activations to W&B. This can be useful for debugging, but it can also be very slow.
@@ -872,8 +859,6 @@
     How often to log activations to W&B. If not set, defaults to ``wandb.log_interval``.
     """
 
-=======
->>>>>>> c1a45198
     stop_at: Optional[int] = None
     """
     Stop at a specific step.
