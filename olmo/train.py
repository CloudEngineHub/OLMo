from __future__ import annotations

import cProfile
import gc
import logging
import math
import os
import random
import shutil
import time
from collections import deque
from dataclasses import dataclass, field
from itertools import islice
from pathlib import Path
from pstats import SortKey
from typing import Any, Callable, Deque, Dict, List, Optional, TextIO, Tuple

import numpy as np
import torch
import torch.distributed as dist
import torch.nn.functional as F
import wandb
from packaging import version
from torch.distributed.fsdp import FullyShardedDataParallel as FSDP
from torch.utils.data import DataLoader

from .aliases import PathOrStr
from .checkpoint import Checkpointer, FullCheckpointer, build_sharded_checkpointer
from .config import (
    CheckpointType,
    SchedulerUnits,
    ShardedCheckpointerType,
    SpeedMonitorConfig,
    TrainConfig,
)
from .data import IterableDataset
from .eval import Evaluator
from .exceptions import OLMoConfigurationError
from .model import OLMo
from .optim import Optimizer, Scheduler
from .torch_util import (
    barrier,
    gc_cuda,
    get_fs_local_rank,
    get_global_rank,
    get_world_size,
    move_to_device,
    peak_gpu_memory,
    synchronize_flag,
    synchronize_value,
)
from .util import upload

__all__ = ["SpeedMonitor", "LRMonitor", "Trainer"]

log = logging.getLogger(__name__)


@dataclass
class SpeedMonitor:
    cfg: SpeedMonitorConfig
    start_times: Deque[float] = field(default_factory=lambda: deque([]))
    global_total_tokens: int = 0
    device_interval_tokens: Deque[int] = field(default_factory=lambda: deque([]))

    def batch_start(self, global_total_tokens: int, device_batch_num_tokens: int, record: bool = True) -> None:
        self.global_total_tokens = global_total_tokens
        if record:
            if len(self.start_times) >= self.cfg.window_size:
                self.start_times.popleft()
                self.device_interval_tokens.popleft()
            self.start_times.append(time.monotonic())
            self.device_interval_tokens.append(device_batch_num_tokens)

    def reset(self) -> None:
        self.start_times.clear()
        self.device_interval_tokens.clear()

    def check(self) -> Dict[str, float]:
        metrics: Dict[str, float] = {"throughput/total_tokens": self.global_total_tokens}
        if self.start_times:
            interval_seconds = time.monotonic() - self.start_times[0]
            interval_batches = len(self.start_times)
            interval_tokens = sum(self.device_interval_tokens)
            metrics["throughput/device/tokens_per_second"] = interval_tokens / interval_seconds
            metrics["throughput/device/batches_per_second"] = interval_batches / interval_seconds
        return metrics


@dataclass
class LRMonitor:
    optim: torch.optim.Optimizer

    def check(self) -> Dict[str, float]:
        lrs = [group["lr"] for group in self.optim.param_groups]
        return {f"optim/learning_rate_group{idx}": lr for idx, lr in enumerate(lrs)}


def cross_entropy_loss(
    logits, labels, ignore_index: int = -100, reduction: str = "mean", compute_z_loss: bool = False
):
    loss = F.cross_entropy(logits, labels, ignore_index=ignore_index, reduction=reduction)

    if not compute_z_loss:
        return loss, None

    z_squared = logits.logsumexp(-1).pow(2)
    if reduction == "mean":
        z_squared = (z_squared * (labels != ignore_index)).mean()
    elif reduction == "sum":
        z_squared = (z_squared * (labels != ignore_index)).sum()

    z_loss = 1e-4 * z_squared

    return loss, z_loss


@dataclass
class Trainer:
    cfg: TrainConfig
    model: OLMo
    fsdp_model: FSDP
    optim: Optimizer
    scheduler: Scheduler
    train_loader: DataLoader
    device: torch.device
    evaluators: List[Evaluator]
    epoch: Optional[int] = None
    global_step: int = 0
    global_train_examples_seen_this_epoch: int = 0
    """Tracks the global number of training examples seen in the current epoch for the purpose of restoring
    the data loader position on restarts."""
    global_train_tokens_seen: int = 0
    """Tracks the global total number of tokens trained on."""
    checkpoints: List[Path] = field(default_factory=list)
    unsharded_checkpoints: List[Path] = field(default_factory=list)
    ephemeral_checkpoints: List[Path] = field(default_factory=list)
    min_train_loss: float = float("inf")
    cur_train_loss: float = float("inf")
    indices_file: Optional[TextIO] = None
    _start_time: float = 0.0
    _gc_init_state: bool = True
    loss_fn: Callable[..., torch.Tensor] = field(default_factory=lambda: cross_entropy_loss)  # type: ignore
    last_sharded_checkpoint_step: Optional[int] = None
    last_unsharded_checkpoint_step: Optional[int] = None

    def __post_init__(self):
        if self.cfg.fused_loss:
            import flash_attn
            from flash_attn.ops.triton.cross_entropy import (  # type: ignore
                cross_entropy_loss,
            )

            # The `ignored_index` parameter of `cross_entropy_loss` was changed to `ignore_index` in v2.5.8 with commit https://github.com/Dao-AILab/flash-attention/commit/ec6d22143b5d375e253b2ebfc563b26a43f43684
            ce_loss_use_ignore_index_param = version.parse(flash_attn.__version__) >= version.parse("2.5.8")

            def fused_loss_fn(
                logits, labels, ignore_index: int = -100, reduction: str = "mean", compute_z_loss: bool = False
            ):
                if ce_loss_use_ignore_index_param:
                    ignore_index_kwarg = {"ignore_index": ignore_index}
                else:
                    ignore_index_kwarg = {"ignored_index": ignore_index}

                loss, z_loss = cross_entropy_loss(
                    logits,
                    labels,
                    label_smoothing=0.0,
                    logit_scale=1.0,
                    lse_square_scale=0.0,
                    inplace_backward=False,
                    process_group=None,
                    **ignore_index_kwarg,
                )

                mask = labels != ignore_index

                if reduction == "mean":
                    loss = loss.sum() / mask.sum()
                elif reduction == "sum":
                    loss = loss.sum()
                else:
                    loss = loss

                if not compute_z_loss:
                    return loss, None

                if reduction == "mean":
                    z_loss = z_loss.sum() / mask.sum()
                elif reduction == "sum":
                    z_loss = z_loss.sum()
                else:
                    z_loss = z_loss

                return loss, z_loss

            self.loss_fn = fused_loss_fn

    @property
    def dataset(self) -> IterableDataset:
        assert isinstance(self.train_loader.dataset, IterableDataset)
        return self.train_loader.dataset

    @property
    def tokens_per_batch(self) -> int:
        return self.cfg.global_train_batch_size * self.cfg.model.max_sequence_length

    @property
    def batches_per_epoch(self) -> int:
        return self.dataset.total_size // self.cfg.global_train_batch_size

    @property
    def max_epochs(self) -> int:
        if isinstance(self.cfg.max_duration, str) and self.cfg.max_duration.endswith("ep"):
            return int(self.cfg.max_duration[:-2].strip())
        else:
            return 1

    @property
    def max_steps(self) -> int:
        if isinstance(self.cfg.max_duration, int):
            return self.cfg.max_duration
        elif isinstance(self.cfg.max_duration, str):
            if self.cfg.max_duration.endswith("T"):
                # convert to float *first* to handle scientific notation
                max_tokens = int(float(self.cfg.max_duration[:-1].strip()))
                tokens_remaining = max(max_tokens - self.global_train_tokens_seen, 0)
                steps_remaining = tokens_remaining // self.tokens_per_batch
                return self.global_step + steps_remaining
            elif self.cfg.max_duration.endswith("ep"):
                max_epochs = int(self.cfg.max_duration[:-2].strip())
                return max_epochs * self.batches_per_epoch
            else:
                # convert to float *first* to handle scientific notation
                return int(float(self.cfg.max_duration))
        else:
            raise TypeError(f"expected int or str for 'max_duration', found {type(self.cfg.max_duration)}")

    @property
    def max_tokens(self) -> int:
        if isinstance(self.cfg.max_duration, int):
            return (
                self.global_train_tokens_seen
                + max(self.cfg.max_duration - self.global_step, 0) * self.tokens_per_batch
            )
        elif isinstance(self.cfg.max_duration, str):
            if self.cfg.max_duration.endswith("T"):
                # convert to float *first* to handle scientific notation
                return int(float(self.cfg.max_duration[:-1].strip()))
            elif self.cfg.max_duration.endswith("ep"):
                max_epochs = int(self.cfg.max_duration[:-2].strip())
                return max_epochs * self.batches_per_epoch * self.tokens_per_batch
            else:
                # convert to float *first* to handle scientific notation
                return (
                    self.global_train_tokens_seen
                    + max(int(float(self.cfg.max_duration)) - self.global_step, 0) * self.tokens_per_batch
                )
        else:
            raise TypeError(f"expected int or str for 'max_duration', found {type(self.cfg.max_duration)}")

    @property
    def scheduler_current(self) -> int:
        if self.cfg.scheduler.units == SchedulerUnits.steps:
            return self.global_step
        elif self.cfg.scheduler.units == SchedulerUnits.tokens:
            return self.global_train_tokens_seen
        else:
            raise NotImplementedError(self.cfg.scheduler.units)

    @property
    def scheduler_max(self) -> int:
        if self.cfg.scheduler.units == SchedulerUnits.steps:
            return self.max_steps
        elif self.cfg.scheduler.units == SchedulerUnits.tokens:
            return self.max_tokens
        else:
            raise NotImplementedError(self.cfg.scheduler.units)

    def trainer_state_dict(self) -> Dict[str, Any]:
        return {
            "epoch": self.epoch,
            "global_step": self.global_step,
            "global_train_examples_seen_this_epoch": self.global_train_examples_seen_this_epoch,
            "global_train_tokens_seen": self.global_train_tokens_seen,
            "world_size": get_world_size(),
            "checkpoints": self.checkpoints,
            "unsharded_checkpoints": self.unsharded_checkpoints,
            "ephemeral_checkpoints": self.ephemeral_checkpoints,
            "rng": {
                "python": random.getstate(),
                "numpy": np.random.get_state(),
                "torch": torch.random.get_rng_state(),
                "cuda": torch.cuda.get_rng_state(),
            },
        }

    def load_trainer_state_dict(self, state_dict: Dict[str, Any]) -> None:
        # Checkpoint paths.
        self.checkpoints = [
            path
            for path in state_dict["checkpoints"]
            if path.is_dir() and path.resolve().parent == Path(self.cfg.save_folder).resolve()
        ]
        self.unsharded_checkpoints = [
            path
            for path in state_dict["unsharded_checkpoints"]
            if path.is_dir() and path.resolve().parent == Path(self.cfg.save_folder).resolve()
        ]
        self.ephemeral_checkpoints = [
            path
            for path in state_dict.get("ephemeral_checkpoints", [])
            if path.is_dir() and path.resolve().parent == Path(self.cfg.save_folder).resolve()
        ]

        # Dataset / dataloader position.
        checkpoint_epoch = state_dict.get("epoch", 0)
        self.global_step = state_dict["global_step"]
        self.global_train_examples_seen_this_epoch = state_dict.get(
            "global_train_examples_seen_this_epoch",
            state_dict.get(  # for backwards compatibility
                "global_train_examples_seen",
                state_dict.get("global_data_step", self.global_step) * self.cfg.global_train_batch_size,
            ),
        )
        self.global_train_tokens_seen = state_dict.get(
            "global_train_tokens_seen",
            state_dict.get("global_data_step", self.global_step)  # for backwards compatibility
            * self.cfg.global_train_batch_size
            * self.cfg.model.max_sequence_length,
        )

        if not self.cfg.restore_dataloader:
            self.epoch = 0
            self.global_train_tokens_seen = 0
            self.global_train_examples_seen_this_epoch = 0
        elif self.epoch is None:
            self.epoch = checkpoint_epoch
        elif checkpoint_epoch != self.epoch:
            log.info(f"Starting new epoch (epoch = {self.epoch})")
            self.global_train_examples_seen_this_epoch = 0

        if self.cfg.fast_forward_batches:
            log.info(f"Fast-forwarding data loader by {self.cfg.fast_forward_batches:,d} steps")
            # Technically we don't "see" these batches that we fast-forward through, but we use
            # this variable to update the position of the dataset so we need to include them here.
            self.global_train_examples_seen_this_epoch += (
                self.cfg.fast_forward_batches * self.cfg.global_train_batch_size
            )
            # NOTE: on the other hand we don't add anything to 'self.global_train_tokens_seen' here because
            # that variable is meant to track the actual number of tokens trained on.

        if self.global_train_examples_seen_this_epoch > 0:
            assert isinstance(self.dataset, IterableDataset)
            log.info(f"Data loader will start at instance index {self.global_train_examples_seen_this_epoch:,d}")
            self.dataset.start_index = self.global_train_examples_seen_this_epoch

        # Reset learning rate and weight decay to the values from the config, not the checkpoint.
        log.info("Resetting learning rate...")
        new_learning_rate = self.scheduler.get_lr(
            self.cfg.optimizer.learning_rate, self.scheduler_current, self.scheduler_max
        )
        for group in self.optim.param_groups:
            group["lr"] = new_learning_rate
            group["initial_lr"] = self.cfg.optimizer.learning_rate
            if "weight_decay" in group and group["weight_decay"] > 0.0:
                group["weight_decay"] = self.cfg.optimizer.weight_decay

        # RNG states.
        if "rng" in state_dict and state_dict.get("world_size", get_world_size()) == get_world_size():
            log.info("Restoring RNG states...")
            rng_state = state_dict["rng"]
            self.restore_rng_state(rng_state)
        else:
            log.warning(
                "Trainer will not restore RNG states since the RNG states in the checkpoint are missing or invalid. "
                "This typically happens when restoring from an unsharded checkpoint or a checkpoint that was saved "
                "with a different world size. If that's the case you can safely ignore this warning."
            )

    def restore_rng_state(self, rng_state: Dict[str, Any]) -> None:
        random.setstate(rng_state["python"])
        np.random.set_state(rng_state["numpy"])
        torch.set_rng_state(rng_state["torch"])
        torch.cuda.set_rng_state(rng_state["cuda"])

    def _save_checkpoint(
        self, checkpointer: Checkpointer, checkpoint_type: CheckpointType
    ) -> Tuple[PathOrStr, Optional[PathOrStr]]:
        if checkpoint_type == CheckpointType.sharded:
            suffix = ""
            current_checkpoints = self.checkpoints
            link_latest = get_fs_local_rank() == 0
            num_checkpoints_to_keep = self.cfg.save_num_checkpoints_to_keep
        elif checkpoint_type == CheckpointType.unsharded:
            suffix = "-unsharded"
            current_checkpoints = self.unsharded_checkpoints
            link_latest = get_global_rank() == 0
            num_checkpoints_to_keep = self.cfg.save_num_unsharded_checkpoints_to_keep
        elif checkpoint_type == CheckpointType.sharded_ephemeral:
            suffix = ""
            current_checkpoints = self.ephemeral_checkpoints
            link_latest = get_fs_local_rank() == 0
            num_checkpoints_to_keep = 1
        else:
            raise NotImplementedError(checkpoint_type)

        # Zero-gradients to avoid gathering them.
        self.optim.zero_grad(set_to_none=True)

        # Flush data indices file.
        # TODO: upload the indices files?
        if self.indices_file is not None:
            self.indices_file.flush()

        checkpoint_dir = Path(self.cfg.save_folder) / f"step{self.global_step}{suffix}"
        remote_checkpoint_dir: Optional[str] = None
        if self.cfg.remote_save_folder is not None:
            remote_checkpoint_dir = f"{self.cfg.remote_save_folder.rstrip('/')}/{checkpoint_dir.name}"
        current_checkpoints.append(checkpoint_dir)

        # Save the checkpoint.
        try:
            checkpointer.save_checkpoint(
                checkpoint_dir,
                self.fsdp_model,
                self.optim,
                self.trainer_state_dict(),
                upload_to=remote_checkpoint_dir,
            )
        except FileExistsError:
            raise OLMoConfigurationError(
                f"Checkpoint for step {self.global_step} already exists, use --save-overwrite to overwrite it"
            )

        if link_latest:
            # Link to 'latest'.
            latest_path = Path(self.cfg.save_folder) / f"latest{suffix}"
            latest_path.unlink(missing_ok=True)
            try:
                latest_path.symlink_to(checkpoint_dir.name, target_is_directory=True)
            except FileExistsError:
                # Same as above, caught when another (file-system) local rank 0 has already made the 'latest' symlink.
                # This can happen when nodes are saving to a common NFS drive but otherwise have distinct
                # file-systems.
                if latest_path.resolve().name != checkpoint_dir.name:
                    raise

        # Remove old checkpoints.
        if num_checkpoints_to_keep > 0:
            while len(current_checkpoints) > num_checkpoints_to_keep:
                self.remove_checkpoint(0, checkpoint_type)

        barrier()

        if remote_checkpoint_dir is not None:
            return remote_checkpoint_dir, checkpoint_dir
        else:
            return checkpoint_dir, None

    def save_sharded_checkpoint(self) -> Tuple[PathOrStr, Optional[PathOrStr]]:
        checkpointer = build_sharded_checkpointer(self.cfg)
        result = self._save_checkpoint(checkpointer, CheckpointType.sharded)
        self.last_sharded_checkpoint_step = self.global_step
        return result

    def save_ephemeral_checkpoint(self) -> Tuple[PathOrStr, Optional[PathOrStr]]:
        checkpointer = build_sharded_checkpointer(self.cfg)
        result = self._save_checkpoint(checkpointer, CheckpointType.sharded_ephemeral)
        self.last_sharded_checkpoint_step = self.global_step
        return result

    def _remove_sharded_checkpoint(self, idx: int, checkpoints: List[Path]):
        oldest_checkpoint = checkpoints.pop(idx)
        barrier()
        if get_fs_local_rank() == 0 and oldest_checkpoint.is_dir():
            shutil.rmtree(oldest_checkpoint, ignore_errors=True)
            latest_path = Path(self.cfg.save_folder) / "latest"
            if latest_path.resolve() == oldest_checkpoint.resolve():
                latest_path.unlink()
        barrier()

    def remove_sharded_checkpoint(self, idx: int = 0):
        self._remove_sharded_checkpoint(idx, self.checkpoints)

    def remove_ephemeral_checkpoint(self, idx: int = 0):
        self._remove_sharded_checkpoint(idx, self.ephemeral_checkpoints)

    def restore_sharded_checkpoint(
        self,
        load_path: PathOrStr,
        local_cache: Optional[PathOrStr] = None,
        *,
        load_optimizer_state: bool = True,
        load_trainer_state: bool = True,
        sharded_checkpointer: Optional[ShardedCheckpointerType] = None,
    ):
        # Zero-gradients to avoid gathering them.
        self.optim.zero_grad(set_to_none=True)
        checkpointer = build_sharded_checkpointer(self.cfg, name=sharded_checkpointer)
        trainer_state = checkpointer.restore_checkpoint(
            load_path,
            self.fsdp_model,
            self.optim,
            local_cache=local_cache,
            load_optimizer_state=load_optimizer_state,
        )
        if load_trainer_state:
            self.load_trainer_state_dict(trainer_state)
        barrier()

    def save_unsharded_checkpoint(self) -> Tuple[PathOrStr, Optional[PathOrStr]]:
        checkpointer = FullCheckpointer(self.cfg)
        result = self._save_checkpoint(checkpointer, CheckpointType.unsharded)
        self.last_unsharded_checkpoint_step = self.global_step
        return result

    def remove_unsharded_checkpoint(self, idx: int = 0):
        barrier()
        oldest_checkpoint = self.unsharded_checkpoints.pop(idx)
        if get_global_rank() == 0 and oldest_checkpoint.is_dir():
            shutil.rmtree(oldest_checkpoint, ignore_errors=True)
            latest_path = Path(self.cfg.save_folder) / "latest-unsharded"
            if latest_path.resolve() == oldest_checkpoint.resolve():
                latest_path.unlink()
        barrier()

    def restore_unsharded_checkpoint(
        self,
        load_path: PathOrStr,
        local_cache: Optional[PathOrStr] = None,
        *,
        load_optimizer_state: bool = True,
        load_trainer_state: bool = True,
    ):
        # Zero-gradients to avoid gathering them.
        self.optim.zero_grad(set_to_none=True)
        checkpointer = FullCheckpointer(self.cfg)
        trainer_state = checkpointer.restore_checkpoint(
            load_path,
            self.fsdp_model,
            self.optim,
            local_cache=local_cache,
            load_optimizer_state=load_optimizer_state,
        )
        if load_trainer_state:
            self.load_trainer_state_dict(trainer_state)
        barrier()

    def save_checkpoint(
        self, checkpoint_type: CheckpointType = CheckpointType.sharded
    ) -> Tuple[PathOrStr, Optional[PathOrStr]]:
        result: Tuple[PathOrStr, Optional[PathOrStr]]
        if checkpoint_type == CheckpointType.sharded:
            result = self.save_sharded_checkpoint()
        elif checkpoint_type == CheckpointType.unsharded:
            result = self.save_unsharded_checkpoint()
        elif checkpoint_type == CheckpointType.sharded_ephemeral:
            result = self.save_ephemeral_checkpoint()
        else:
            raise NotImplementedError(checkpoint_type)

        gc_cuda()
        return result

    def restore_checkpoint(
        self,
        load_path: PathOrStr,
        *,
        checkpoint_type: Optional[CheckpointType] = None,
        local_cache: Optional[PathOrStr] = None,
        load_optimizer_state: bool = True,
        load_trainer_state: bool = True,
        sharded_checkpointer: Optional[ShardedCheckpointerType] = None,
    ):
        if checkpoint_type == CheckpointType.unsharded or (
            checkpoint_type is None and str(load_path).rstrip("/").endswith("-unsharded")
        ):
            self.restore_unsharded_checkpoint(
                load_path,
                local_cache=local_cache,
                load_optimizer_state=load_optimizer_state,
                load_trainer_state=load_trainer_state,
            )
        elif checkpoint_type == CheckpointType.sharded or checkpoint_type is None:
            self.restore_sharded_checkpoint(
                load_path,
                local_cache=local_cache,
                load_optimizer_state=load_optimizer_state,
                load_trainer_state=load_trainer_state,
                sharded_checkpointer=sharded_checkpointer,
            )
        elif checkpoint_type is not None:
            raise NotImplementedError(checkpoint_type)

        gc_cuda()

    def remove_checkpoint(self, idx: int = 0, checkpoint_type: CheckpointType = CheckpointType.sharded):
        if checkpoint_type == CheckpointType.sharded:
            self.remove_sharded_checkpoint(idx=idx)
        elif checkpoint_type == CheckpointType.unsharded:
            self.remove_unsharded_checkpoint(idx=idx)
        elif checkpoint_type == CheckpointType.sharded_ephemeral:
            self.remove_ephemeral_checkpoint(idx=idx)
        else:
            raise NotImplementedError(checkpoint_type)

    def get_labels(self, batch: Dict[str, Any]) -> torch.Tensor:
        # Labels are just input IDs shifted to the left (first item is ignored).
        labels, label_mask, attention_mask, instance_mask = (
            batch["input_ids"].clone(),
            batch.get("label_mask"),
            batch.get("attention_mask"),
            batch.get("instance_mask"),
        )
        if label_mask is not None:
            labels.masked_fill_(~label_mask, -100)
        if attention_mask is not None:
            labels.masked_fill_(attention_mask == 0.0, -100)
        if instance_mask is not None:
            labels.masked_fill_(~instance_mask.unsqueeze(-1), value=-100)
        return labels[..., 1:].contiguous()

    def model_forward(
        self, batch: Dict[str, Any], loss_reduction: str = "mean", compute_z_loss: bool = False
    ) -> Tuple[torch.Tensor, Optional[torch.Tensor], torch.Tensor]:
        # shape: (batch_size, seq_len, vocab_size)
        logits = self.fsdp_model(
            input_ids=batch["input_ids"],
            attention_mask=batch.get("attention_mask"),
            attention_bias=batch.get("attention_bias"),
        ).logits
        logits_for_loss = logits[..., :-1, :].contiguous()
        # shape: (batch_size * seq_len, vocab_size)
        logits_for_loss = logits_for_loss.view(-1, logits_for_loss.size(-1))
        # shape: (batch_size, seq_len)
        labels = self.get_labels(batch)
        # shape: (batch_size * seq_len,)
        labels = labels.view(-1)
        ce_loss, z_loss = self.loss_fn(
            logits_for_loss, labels, ignore_index=-100, reduction=loss_reduction, compute_z_loss=compute_z_loss
        )
        if loss_reduction == "none":
            # Reshape (batch_size * seq_len,) -> (batch_size, seq_len)
            ce_loss = ce_loss.view(batch["input_ids"].shape[0], -1)
            if z_loss is not None:
                z_loss = z_loss.view(batch["input_ids"].shape[0], -1)
        return ce_loss, z_loss, logits

    def train_batch(self, batch: Dict[str, Any]) -> Tuple[torch.Tensor, Optional[torch.Tensor]]:
        # Split into micro-batches.
        micro_batches = self.split_batch(batch)
        batch_size_in_tokens = batch["input_ids"].numel()

        # In case this helps with memory utilization.
        del batch

        ce_batch_loss = torch.tensor(0.0, device=self.device)
        z_batch_loss = None if not self.cfg.softmax_auxiliary_loss else torch.tensor(0.0, device=self.device)
        for micro_batch in micro_batches:
            with torch.autocast("cuda", enabled=True, dtype=self.cfg.autocast_precision):
                # Run forward pass.
                ce_loss, z_loss, logits = self.model_forward(
                    micro_batch, compute_z_loss=self.cfg.softmax_auxiliary_loss, loss_reduction="sum"
                )
                ce_loss = ce_loss / batch_size_in_tokens

                # In case this helps with memory utilization.
                del micro_batch

                # Update overall CE batch loss.
                ce_batch_loss += ce_loss.detach()

                # Get loss to optimize for.
                if self.cfg.softmax_auxiliary_loss:
                    assert z_loss is not None
                    assert z_batch_loss is not None
                    z_loss = z_loss / len(micro_batches)
                    loss = ce_loss + z_loss

                    # Update overall Z batch loss.
                    z_batch_loss += z_loss.detach()
                else:
                    loss = ce_loss

                del logits

            # Run backward pass.
            loss.backward()

        return ce_batch_loss, z_batch_loss

    def train_step(self, batch: Dict[str, Any], reduce_global_loss: bool = True) -> Dict[str, float]:
        metrics: Dict[str, float] = {}

        # Write data-indices to file.
        if self.indices_file is not None and "index" in batch:
            indices = "\t".join(str(int(i)) for i in batch["index"])
            self.indices_file.write(f"{self.global_step}\t{indices}\n")

        # Record how many instances are going to be skipped (masked out).
        if (instance_mask := batch.get("instance_mask")) is not None:
            metrics["train/masked_instances_local_rank"] = (~instance_mask).sum().item()

        # Zero-gradients.
        self.optim.zero_grad(set_to_none=True)

        # Move tensors to the right device.
        batch = move_to_device(batch, self.device)

        # Run forward-backward pass.
        ce_batch_loss, z_batch_loss = self.train_batch(batch)

        # Collect loss, potentially reducing over all ranks.
        if reduce_global_loss:
            dist.reduce(ce_batch_loss, 0)
            ce_batch_loss.div_(get_world_size())
            if z_batch_loss is not None:
                dist.reduce(z_batch_loss, 0)
                z_batch_loss.div_(get_world_size())

        # Clip gradient norms and collect param/gradient/optim metrics.
        should_log_optim_metrics_this_step = self.should_log_optim_metrics_this_step()
        optim_metrics = self.optim.clip_grads_and_collect_metrics(
            self.global_step,
            collect_param_metrics=should_log_optim_metrics_this_step,
            # passing this process group here ensures metrics are reduced correctly when we're using
            # HYBRID sharding.
            process_group=self.fsdp_model.process_group,
        )

        # Adjust the learning rate.
        for group in self.optim.param_groups:
            # TODO (epwalsh): if we want to enable different LRs or gradient clipping settings per group
            # we should pass `group["initial_lr"]` or `group["initial_max_grad_norm"]` here instead of
            # the corresponding values from `self.cfg`.
            group["lr"] = self.scheduler.get_lr(
                self.cfg.optimizer.learning_rate, self.scheduler_current, self.scheduler_max
            )
            group["max_grad_norm"] = self.scheduler.get_max_grad_norm(
                self.cfg.max_grad_norm, self.scheduler_current, self.scheduler_max
            )
            group["max_grad_norm_ratio"] = self.scheduler.get_max_grad_norm(
                self.cfg.max_grad_norm_ratio, self.scheduler_current, self.scheduler_max
            )

        # Optimizer step.
        self.optim.step()

        # Collect metrics and check for NaN loss.
        # NOTE: this involves a bunch of host-device syncs so we wait until the last moment to do this.
        if torch.isnan(ce_batch_loss):
            raise ValueError("nan loss encountered")
        if z_batch_loss is not None and torch.isnan(z_batch_loss):
            raise ValueError("nan loss encountered")
        for key, value in optim_metrics.items():
            metrics[f"optim/{key}"] = value.item()
        self.cur_train_loss = ce_batch_loss.item()
        self.min_train_loss = min(self.min_train_loss, self.cur_train_loss)
        metrics["train/CrossEntropyLoss"] = self.cur_train_loss
        metrics["train/Perplexity"] = math.exp(self.cur_train_loss)
        if z_batch_loss is not None:
            metrics["train/ZLoss"] = z_batch_loss.item()

        # Maybe collect post-step optimizer-specific metrics.
        if should_log_optim_metrics_this_step:
            optim_metrics = self.optim.get_post_step_metrics(
                self.fsdp_model, process_group=self.fsdp_model.process_group
            )
            for key, value in optim_metrics.items():
                metrics[f"optim/{key}"] = value.item()

        return metrics

    def eval_batch(self, batch: Dict[str, Any]) -> Tuple[torch.Tensor, torch.Tensor]:
        with torch.autocast("cuda", enabled=True, dtype=self.cfg.autocast_precision):
            ce_loss, _, logits = self.model_forward(batch, loss_reduction="none")
        return ce_loss.mean(dim=-1), logits

    def eval_step(self, batch: Dict[str, Any], evaluator: Evaluator) -> None:
        # Move tensors to the right device.
        batch = move_to_device(batch, self.device)

        # Run forward pass.
        with torch.no_grad():  # NOTE: 'torch.inference_mode()' doesn't work with 'torch.compile()'.
            ce_loss, logits = self.eval_batch(batch)

        # Update metrics.
        evaluator.update_metrics(
            batch, ce_loss, logits
        )  # batch includes all keys that the downstream evaluation needs

        barrier()

    def split_batch(self, batch: Dict[str, Any]) -> List[Dict[str, Any]]:
        microbatch_size = self.cfg.device_train_microbatch_size
        batch_size = batch["input_ids"].shape[0]
        if batch_size <= microbatch_size:
            return [batch]
        else:
            micro_batches = {}
            for key, value in batch.items():
                if isinstance(value, torch.Tensor):
                    micro_batches[key] = value.split(microbatch_size, dim=0)
                elif isinstance(value, list):
                    micro_batches[key] = [
                        value[microbatch_size * i : microbatch_size * i + microbatch_size]
                        for i in range(math.ceil(batch_size / microbatch_size))
                    ]
                else:
                    raise ValueError(f"unexpected item in batch: '{key}={value}'")
            return [
                {key: value[i] for key, value in micro_batches.items()}  # type: ignore
                for i in range(len(micro_batches["input_ids"]))
            ]

    def system_metrics(self) -> Dict[str, float]:
        metrics = {}
        if self.global_step < 3 or self.global_step % 10 == 0:
            peak_gpu_mb = peak_gpu_memory()
            if peak_gpu_mb is not None:
                metrics["System/Peak GPU Memory (MB)"] = peak_gpu_mb
        return metrics

    def log_metrics_to_console(self, prefix: str, metrics: Dict[str, float]):
        def format_float(value: float) -> str:
            if value < 0.0001:
                return str(value)  # scientific notation
            elif value > 1000:
                return f"{int(value):,d}"
            elif value > 100:
                return f"{value:.1f}"
            elif value > 10:
                return f"{value:.2f}"
            elif value > 1:
                return f"{value:.3f}"
            else:
                return f"{value:.4f}"

        log.info(
            f"{prefix}\n"
            + "\n".join(
                [
                    f"    {name}={format_float(value)}"
                    for name, value in metrics.items()
                    if name == "optim/total_grad_norm"
                    or not name.startswith("optim/")  # there's too many optimizer metrics
                ]
            )
        )

    def should_log_optim_metrics_this_step(self) -> bool:
        if self.cfg.wandb is None:
            # We only log optimizer-specific metrics to W&B, since there are usually too many metrics
            # to log to the console.
            return False
        optim_log_interval = self.cfg.optimizer.metrics_log_interval
        if optim_log_interval is None:
            optim_log_interval = self.cfg.wandb.log_interval
        else:
            optim_log_interval = max(optim_log_interval, self.cfg.wandb.log_interval)
        return self.global_step % optim_log_interval == 0

    def should_log_this_step(self) -> bool:
        if self.global_step % self.cfg.console_log_interval == 0:
            return True
        elif self.cfg.wandb is not None and self.global_step % self.cfg.wandb.log_interval == 0:
            return True
        else:
            return False

    def eval(self) -> Dict[str, Any]:
        # Zero gradients and set model to 'eval' mode.
        self.optim.zero_grad(set_to_none=True)
        self.fsdp_model.eval()

        eval_metrics = {}
        for evaluator in self.evaluators:
            log.info(f"Running evaluation for '{evaluator.label}'...")

            # Reset metrics.
            evaluator.reset_metrics()

            # Initialize data loader iterator.
            eval_batches = iter(evaluator.eval_loader)

            # Adjust how many batches to evaluate on.
            num_eval_batches = (
                evaluator.subset_num_batches
                if evaluator.subset_num_batches is not None
                else self.cfg.eval_subset_num_batches
            )
            if num_eval_batches > 0:
                num_eval_batches = min(num_eval_batches, len(evaluator.eval_loader))
                eval_batches = islice(eval_batches, num_eval_batches)

            # Run model over batches.
            for eval_step, eval_batch in enumerate(eval_batches):
                self.eval_step(eval_batch, evaluator)

                # Log to console.
                if eval_step + 1 == num_eval_batches or (eval_step + 1) % self.cfg.console_log_interval == 0:
                    log.info(f"[eval_step={eval_step + 1}/{num_eval_batches}]")

            # Get final metrics.
            metrics = evaluator.compute_metrics()
            eval_metrics.update(metrics)
            self.log_metrics_to_console(f"{evaluator.label}", metrics)

            del eval_batches

        return eval_metrics

    def check_if_cancelled(self) -> Tuple[bool, int]:
        should_cancel = False
        cancel_reason: Optional[str] = None
        extra_steps = 0
        if get_global_rank() == 0:
            if self.cfg.time_limit is not None and time.time() - self._start_time >= self.cfg.time_limit:
                # First check if we've reached the training time limit.
                should_cancel = True
                cancel_reason = "time limit reached"
                extra_steps = self.cfg.extra_steps_after_cancel
            elif (
                self.cfg.early_stopping_factor is not None
                and self.global_step > self.cfg.scheduler.t_warmup
                and self.cur_train_loss > self.cfg.early_stopping_factor * self.min_train_loss
            ):
                # Next check if early stopping loss criteria is met.
                should_cancel = True
                cancel_reason = "early stopping from loss increase"
            elif wandb.run is not None and (api_key := os.environ.get("WANDB_API_KEY")) is not None:
                # Finally, check if someone canceled the run from W&B by adding the 'cancel' / 'canceled' tag..
                # We won't see it in the run object. So we have to use the import/export API to check.
                from requests.exceptions import RequestException
                from wandb.errors import CommError

                try:
                    api = wandb.Api(api_key=api_key)
                    run = api.run(wandb.run.path)
                    for tag in run.tags or []:
                        if tag.lower() in {"cancel", "canceled", "cancelled"}:
                            should_cancel = True
                            cancel_reason = "Weights & Biases tag"
                            extra_steps = self.cfg.extra_steps_after_cancel
                            break
                except (RequestException, CommError):
<<<<<<< HEAD
                    pass
=======
                    log.info("Failed to check if W&B run is cancelled, continuing run.")
>>>>>>> 26392798

        run_canceled = synchronize_flag(should_cancel, self.device)
        if run_canceled:
            extra_steps = synchronize_value(extra_steps, self.device)
            if cancel_reason is None:
                if extra_steps > 0:
                    log.warning(f"Run canceled, stopping in {extra_steps} more steps...")
                else:
                    log.warning("Run canceled")
            else:
                if extra_steps > 0:
                    log.warning(f"Run canceled due to {cancel_reason}, stopping in {extra_steps} more steps...")
                else:
                    log.warning(f"Run canceled due to {cancel_reason}")

        return run_canceled, extra_steps

    def fit(self):
        if self.cfg.stop_after is not None:
            if self.cfg.stop_at is None:
                self.cfg.stop_at = self.global_step + self.cfg.stop_after
            else:
                self.cfg.stop_at = min(self.cfg.stop_at, self.global_step + self.cfg.stop_after)

        self._start_time = time.time()
        self._gc_init_state = gc.isenabled()  # cache if garbage collection is enabled, reset on close.

        # Disable automatic garbage collection, FSDP doesn't work well with it.
        if self.cfg.gen1_gc_interval is not None:
            gc.disable()

        if self.cfg.load_path is not None and self.global_step > 0 and self.cfg.eval_on_load:
            eval_metrics = self.eval()
            if wandb.run is not None:
                wandb.log(eval_metrics, step=self.global_step)

        # Set model to 'train' mode.
        self.fsdp_model.train()

        # Initialize monitors.
        assert self.cfg.device_train_batch_size is not None
        speed_monitor = SpeedMonitor(self.cfg.speed_monitor)
        lr_monitor = LRMonitor(self.optim)

        # Log system metrics at the start of training.
        sys_metrics = self.system_metrics()
        if sys_metrics:
            self.log_metrics_to_console("Pre-train system metrics", sys_metrics)
            if wandb.run is not None:
                wandb.log(sys_metrics, step=0)

        # Python Profiler stuff
        if self.cfg.python_profiling:
            python_profiler = cProfile.Profile()
        else:
            python_profiler = None

        # PyTorch Profiler stuff
        if self.cfg.torch_profiling and get_global_rank() == 0:
            from torch.profiler import schedule

            profiling_schedule = schedule(wait=1, warmup=5, active=3, repeat=1)

            def on_trace_ready(p):
                profiler_output_dir = Path(self.cfg.save_folder) / "profiler"
                profiler_output_dir.mkdir(exist_ok=True)

                output = p.key_averages().table(sort_by="self_cuda_time_total", row_limit=32)
                log.info(f"Profile by total GPU time at step {p.step_num}:\n{output}")
                output = p.key_averages().table(sort_by="self_cpu_time_total", row_limit=32)
                log.info(f"Profile by total CPU time at step {p.step_num}:\n{output}")

                p.export_chrome_trace(
                    str(trace_path := (profiler_output_dir / f"{p.step_num}.chrome_trace.json.gz"))
                )
                if self.cfg.remote_save_folder is not None:
                    upload_folder = f"{self.cfg.remote_save_folder.rstrip('/')}/profiler"
                    log.info(f"Tracing complete, uploading results to '{upload_folder}'...")
                    upload(trace_path, f"{upload_folder}/{trace_path.name}")

            from torch.profiler import ProfilerActivity

            torch_profiler = torch.profiler.profile(
                activities=[ProfilerActivity.CPU, ProfilerActivity.CUDA],
                record_shapes=False,
                profile_memory=False,
                with_stack=True,
                schedule=profiling_schedule,
                on_trace_ready=on_trace_ready,
            )
            del profiling_schedule
        else:
            import contextlib

            torch_profiler = contextlib.nullcontext()

        # Train.
        first_batch: bool = True
        cancel_initiated: bool = False
        stop_at: Optional[int] = self.cfg.stop_at
        save_checkpoints: bool = True

        with torch_profiler as p:
            for epoch in range(self.epoch or 0, self.max_epochs):
                for batch in self.train_loader:
                    # Bookkeeping.
                    # NOTE: To track the global batch size / number of tokens per batch we make the assumption that all
                    # batches see the same number of tokens, which should be the case for language model pre-training
                    # (at least when drop_last=True).
                    # Alternatively we'd have to use a distributed all reduce over seq_len here, but I don't want that
                    # overhead. So for now I'm putting these assertions here so if the assumption is violated it will
                    # fail loudly.
                    batch_size, seq_len = batch["input_ids"].shape
                    assert seq_len == self.cfg.model.max_sequence_length
                    assert batch_size == self.cfg.device_train_batch_size
                    global_batch_size = batch_size * get_world_size()  # assumes batch size equal across ranks
                    self.global_step += 1
                    self.global_train_examples_seen_this_epoch += global_batch_size
                    self.global_train_tokens_seen += global_batch_size * seq_len
                    speed_monitor.batch_start(
                        self.global_train_tokens_seen,
                        batch_size * seq_len,  # num tokens in batch for this device
                        # We start monitoring speed after the first batch since the first
                        # batch might be an outlier due to compiling and other initialization overhead.
                        record=not first_batch,
                    )

                    should_log_this_step = self.should_log_this_step()

                    # Run train step on batch.
                    metrics = self.train_step(batch, reduce_global_loss=should_log_this_step)

                    # Maybe collect other metrics.
                    if should_log_this_step:
                        # Speed metrics.
                        metrics.update(speed_monitor.check())
                        # System metrics.
                        metrics.update(self.system_metrics())
                        # Learning rate metrics.
                        metrics.update(lr_monitor.check())

                    # Log metrics to console.
                    if self.global_step % self.cfg.console_log_interval == 0:
                        if get_global_rank() == 0:
                            self.log_metrics_to_console(f"[step={self.global_step}/{self.max_steps}]", metrics)
                        else:
                            log.info(f"[step={self.global_step}/{self.max_steps}]")

                    # Log metrics to W&B.
                    if (
                        wandb.run is not None
                        and self.cfg.wandb is not None
                        and self.global_step % self.cfg.wandb.log_interval == 0
                    ):
                        wandb.log(metrics, step=self.global_step)

                    # Check if/when run should be canceled.
                    if not cancel_initiated and self.global_step % self.cfg.canceled_check_interval == 0:
                        cancel_initiated, extra_steps = self.check_if_cancelled()
                        if cancel_initiated:
                            stop_at = (
                                self.global_step + extra_steps
                                if stop_at is None
                                else min(self.global_step + extra_steps, stop_at)
                            )

                    # Maybe save sharded checkpoint.
                    if save_checkpoints and (
                        cancel_initiated
                        or (
                            self.global_step % self.cfg.save_interval == 0
                            and self.cfg.save_num_checkpoints_to_keep != 0
                        )
                    ):
                        log.info("Saving checkpoint...")
                        checkpoint_path, _ = self.save_checkpoint(CheckpointType.sharded)
                        log.info(f"Checkpoint saved to {checkpoint_path}")

                        # Remove any ephemeral checkpoints.
                        while self.ephemeral_checkpoints:
                            self.remove_ephemeral_checkpoint()

                        # Reset speed monitor so that we don't count the time taken to save checkpoints.
                        speed_monitor.reset()

                        # If the run was just canceled this will be the final checkpoint.
                        if cancel_initiated:
                            save_checkpoints = False
                    elif (
                        self.cfg.save_interval_ephemeral is not None
                        and self.global_step % self.cfg.save_interval_ephemeral == 0
                    ):
                        log.info("Saving ephemeral checkpoint...")
                        checkpoint_path, _ = self.save_checkpoint(CheckpointType.sharded_ephemeral)
                        log.info(f"Checkpoint saved to {checkpoint_path}")

                        # Reset speed monitor so that we don't count the time taken to save checkpoints.
                        speed_monitor.reset()

                    # Maybe save unsharded checkpoint.
                    if (
                        save_checkpoints
                        and self.cfg.save_interval_unsharded is not None
                        and self.global_step % self.cfg.save_interval_unsharded == 0
                        and self.cfg.save_num_unsharded_checkpoints_to_keep != 0
                    ):
                        log.info("Saving unsharded checkpoint...")
                        checkpoint_path, _ = self.save_checkpoint(CheckpointType.unsharded)
                        log.info(f"Unsharded checkpoint saved to {checkpoint_path}")

                        # Reset speed monitor so that we don't count the time taken to save checkpoints.
                        speed_monitor.reset()

                    # Maybe run evaluations.
                    if not cancel_initiated and self.global_step % self.cfg.eval_interval == 0:
                        eval_metrics = self.eval()

                        # Log metrics to W&B.
                        if wandb.run is not None:
                            wandb.log(eval_metrics, step=self.global_step)

                        # Reset speed monitor so that we don't count the time taken to run evaluations.
                        speed_monitor.reset()

                        # Reset model to 'train' mode.
                        self.fsdp_model.train()

                    # End of batch.
                    first_batch = False
                    if p is not None:
                        p.step()

                    if stop_at is not None and self.global_step >= stop_at:
                        break

                    # Run generation 1 garbage collection.
                    if self.cfg.gen1_gc_interval is not None and self.global_step % self.cfg.gen1_gc_interval == 0:
                        gc.collect(1)

                    # Python Profiler stuff
                    # We do this now, at the bottom of this loop, so we capture the work of getting the next batch.
                    if python_profiler is not None:
                        if self.global_step == 5:
                            python_profiler.enable()
                        elif self.global_step == 8:
                            python_profiler.disable()
                            python_profiler.print_stats(sort=SortKey.CUMULATIVE)
                            python_profiler = None
                else:
                    log.info("Training epoch complete")
                    self.epoch = epoch + 1
                    self.global_train_examples_seen_this_epoch = 0
                    if self.epoch < self.max_epochs:
                        self.dataset.reshuffle()
                    continue

                break

        # Save final checkpoint.
        if save_checkpoints:
            if (
                self.cfg.save_interval_unsharded is not None
                and self.last_unsharded_checkpoint_step != self.global_step
            ):
                log.info("Saving final unsharded model checkpoint...")
                checkpoint_path, _ = self.save_checkpoint(CheckpointType.unsharded)
                log.info(f"Unsharded checkpoint saved to {checkpoint_path}")
            elif (
                self.cfg.save_num_checkpoints_to_keep != 0
                and self.last_sharded_checkpoint_step != self.global_step
            ):
                log.info("Saving final checkpoint...")
                checkpoint_path, _ = self.save_checkpoint(CheckpointType.sharded)
                log.info(f"Checkpoint saved to {checkpoint_path}")

    def close(self, exit_code: int = 0) -> None:
        gc_cuda()

        if self.indices_file is not None:
            self.indices_file.flush()
            self.indices_file.close()
        if self._gc_init_state:
            gc.enable()
        else:
            gc.disable()
        if wandb.run is not None:
            wandb.finish(exit_code=exit_code, quiet=True)

    def __enter__(self) -> Trainer:
        return self

    def __exit__(self, exc_type, exc_val, exc_tb) -> None:
        del exc_val, exc_tb
        self.close(0 if exc_type is None else 1)<|MERGE_RESOLUTION|>--- conflicted
+++ resolved
@@ -945,11 +945,7 @@
                             extra_steps = self.cfg.extra_steps_after_cancel
                             break
                 except (RequestException, CommError):
-<<<<<<< HEAD
-                    pass
-=======
                     log.info("Failed to check if W&B run is cancelled, continuing run.")
->>>>>>> 26392798
 
         run_canceled = synchronize_flag(should_cancel, self.device)
         if run_canceled:
