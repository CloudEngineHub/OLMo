--- conflicted
+++ resolved
@@ -20,11 +20,7 @@
 import torch.nn.functional as F
 import wandb
 from packaging import version
-<<<<<<< HEAD
 from torch.distributed.checkpoint import save_state_dict, FileSystemWriter, load_state_dict, FileSystemReader
-=======
-from torch.distributed.checkpoint import load_state_dict, save_state_dict
->>>>>>> 602968ae
 from torch.distributed.checkpoint.optimizer import load_sharded_optimizer_state_dict
 from torch.distributed.fsdp import FullStateDictConfig
 from torch.distributed.fsdp import FullyShardedDataParallel as FSDP
@@ -259,10 +255,6 @@
             state_dict_config=ShardedStateDictConfig(offload_to_cpu=True),
             optim_state_dict_config=ShardedOptimStateDictConfig(offload_to_cpu=True),
         ):
-<<<<<<< HEAD
-            save_state_dict(self.state_dict(), FileSystemWriter(checkpoint_dir))
-            torch.save(self.state_dict(), checkpoint_dir_tmp / f"rank{get_global_rank()}.pt")
-=======
             # Save model and optimizer state.
             model_and_optim_state = {
                 "model": self.fsdp_model.state_dict(),
@@ -280,7 +272,6 @@
             )
             # Trainer state.
             torch.save(self.trainer_state_dict(), checkpoint_dir_tmp / "train" / f"rank{get_global_rank()}.pt")
->>>>>>> 602968ae
             # Save config too.
             if get_global_rank() == 0:
                 self.cfg.save(checkpoint_dir_tmp / "config.yaml")
@@ -427,28 +418,6 @@
             state_dict_config=ShardedStateDictConfig(offload_to_cpu=True),
             optim_state_dict_config=ShardedOptimStateDictConfig(offload_to_cpu=True),
         ):
-<<<<<<< HEAD
-            # NOTE: Alternatively we could use the checkpointing method in this test
-            # https://github.com/pytorch/pytorch/blob/main/test/distributed/checkpoint/test_fsdp_optim_state.py
-            # but we've had issues with that on AMD GPUs. See
-            # https://github.com/pytorch/pytorch/issues/100041
-            # But basically it would look like this.
-
-            # Load the serialized state dict in place.
-            state_dict = self.state_dict()
-            del state_dict["optim"]  # Can't load optimizer together with the model
-            load_state_dict(state_dict, FileSystemReader(load_path))
-            self.fsdp_model.load_state_dict(state_dict["model"])
-
-            # Load optim state.
-            optim_state = load_sharded_optimizer_state_dict(
-                model_state_dict=state_dict["model"],
-                optimizer_key="optim",
-                storage_reader=FileSystemReader(load_path),
-            )
-            flattened_osd = FSDP.optim_state_dict_to_load(optim_state["optim"], self.fsdp_model, self.optim)
-            self.optim.load_state_dict(fix_optim_state_dict(self.optim, flattened_osd))
-=======
             # Deserialize state dict.
             state_dict = torch.load(
                 resource_path(load_path, f"rank{get_global_rank()}.pt", local_cache=local_cache)
@@ -467,7 +436,6 @@
             # Load trainer state dict.
             log.info("Loading trainer state...")
             self.load_trainer_state_dict(state_dict)
->>>>>>> 602968ae
 
             del state_dict, flattened_osd
 
