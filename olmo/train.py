--- conflicted
+++ resolved
@@ -509,32 +509,13 @@
                 dist.reduce(z_batch_loss, 0)
                 z_batch_loss.div_(get_world_size())
 
-<<<<<<< HEAD
         # Optimizer step, gradient clipping etc. is all handled in model.step()
         # https://github.com/microsoft/DeepSpeed/blob/2afa1c7f2f961ef18042a88467ff5d3373c22c07/deepspeed/runtime/bf16_optimizer.py#L244
         if not self.is_deepspeed:
+            # Clip gradient norms and collect param/gradient/optim metrics.
             should_log_optim_metrics_this_step = self.should_log_optim_metrics_this_step()
             optim_metrics = self.optim.clip_grads_and_collect_metrics(
                 self.global_step, collect_param_metrics=should_log_optim_metrics_this_step
-=======
-        # Clip gradient norms and collect param/gradient/optim metrics.
-        should_log_optim_metrics_this_step = self.should_log_optim_metrics_this_step()
-        optim_metrics = self.optim.clip_grads_and_collect_metrics(
-            self.global_step, collect_param_metrics=should_log_optim_metrics_this_step
-        )
-
-        # Adjust the learning rate.
-        for group in self.optim.param_groups:
-            # TODO (epwalsh): if we want to enable different LRs or gradient clipping settings per group
-            # we should pass `group["initial_lr"]` or `group["initial_max_grad_norm"]` here instead of
-            # the corresponding values from `self.cfg`.
-            group["lr"] = self.scheduler.get_lr(self.cfg.optimizer.learning_rate, self.global_step, self.max_steps)
-            group["max_grad_norm"] = self.scheduler.get_max_grad_norm(
-                self.cfg.max_grad_norm, self.global_step, self.max_steps
-            )
-            group["max_grad_norm_ratio"] = self.scheduler.get_max_grad_norm(
-                self.cfg.max_grad_norm_ratio, self.global_step, self.max_steps
->>>>>>> 0b8b3dca
             )
 
             # Adjust the learning rate.
@@ -542,17 +523,30 @@
                 # TODO (epwalsh): if we want to enable different LRs or gradient clipping settings per group
                 # we should pass `group["initial_lr"]` or `group["initial_max_grad_norm"]` here instead of
                 # the corresponding values from `self.cfg`.
-                group["lr"] = self.scheduler.get_lr(
-                    self.cfg.optimizer.learning_rate, self.global_step, self.cfg.max_duration
-                )
+                group["lr"] = self.scheduler.get_lr(self.cfg.optimizer.learning_rate, self.global_step, self.max_steps)
                 group["max_grad_norm"] = self.scheduler.get_max_grad_norm(
-                    self.cfg.max_grad_norm, self.global_step, self.cfg.max_duration
+                    self.cfg.max_grad_norm, self.global_step, self.max_steps
                 )
                 group["max_grad_norm_ratio"] = self.scheduler.get_max_grad_norm(
-                    self.cfg.max_grad_norm_ratio, self.global_step, self.cfg.max_duration
+                    self.cfg.max_grad_norm_ratio, self.global_step, self.max_steps
                 )
 
-            self.optim.step()
+                # Adjust the learning rate.
+                for group in self.optim.param_groups:
+                    # TODO (epwalsh): if we want to enable different LRs or gradient clipping settings per group
+                    # we should pass `group["initial_lr"]` or `group["initial_max_grad_norm"]` here instead of
+                    # the corresponding values from `self.cfg`.
+                    group["lr"] = self.scheduler.get_lr(
+                        self.cfg.optimizer.learning_rate, self.global_step, self.cfg.max_duration
+                    )
+                    group["max_grad_norm"] = self.scheduler.get_max_grad_norm(
+                        self.cfg.max_grad_norm, self.global_step, self.cfg.max_duration
+                    )
+                    group["max_grad_norm_ratio"] = self.scheduler.get_max_grad_norm(
+                        self.cfg.max_grad_norm_ratio, self.global_step, self.cfg.max_duration
+                    )
+
+                self.optim.step()
 
         # Collect metrics and check for NaN loss.
         # NOTE: this involves a bunch of host-device syncs so we wait until the last moment to do this.
