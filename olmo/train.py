--- conflicted
+++ resolved
@@ -765,18 +765,10 @@
                     loss = ce_loss
 
                 if self.model.config.block_type == BlockType.moe:
-<<<<<<< HEAD
                     if self.model.config.share_blocks:
-                        lb_batch_loss = batched_load_balancing_loss_shared(self.moe_args)
+                        lb_loss = batched_load_balancing_loss_shared(self.moe_args)
                     else:
-                        lb_batch_loss = batched_load_balancing_loss(self.moe_args)
-=======
-                    lb_loss = batched_load_balancing_loss(self.moe_args) / len(micro_batches)
-                    
-                    tokens_per_expert, _ = zip(*get_load_balancing_loss())
-                    expert_assignments += torch.stack(tokens_per_expert, dim=0).cpu()
-
->>>>>>> 62fc4e54
+                        lb_loss = batched_load_balancing_loss(self.moe_args)
                     clear_load_balancing_loss()
                     loss += lb_loss
                     lb_batch_loss += lb_loss.detach()
