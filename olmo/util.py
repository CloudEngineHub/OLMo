--- conflicted
+++ resolved
@@ -384,11 +384,6 @@
         from cached_path import cached_path
 
         return cached_path(f"{str(folder).rstrip('/')}/{fname}")
-<<<<<<< HEAD
-    else:
-        return Path(folder) / fname
-=======
->>>>>>> 602968ae
 
 
 def file_size(path: PathOrStr) -> int:
